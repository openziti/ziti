--- conflicted
+++ resolved
@@ -242,11 +242,7 @@
 
 For now, we just need a dial policy. Later, when we try hosting the echo service with an SDK embedded application, we’ll need a bind policy as well. We're going to explicitly add our service and identity to this policy. The service we'll reference by name. The identity we'll include by role attribute. 
 
-<<<<<<< HEAD
-For a deep dive into policies, see [here](https://docs.openziti.io/docs/learn/core-concepts/security/authorization/policies/overview).
-=======
 For a deep dive into policies, see [here](https://docs.openziti.io/docs/learn/core-concepts/security/authorization/policies/overview/).
->>>>>>> 6528302c
 
 ```action:ziti
 ziti edge create service-policy echo-clients Dial --service-roles '@echo' --identity-roles '#management'
