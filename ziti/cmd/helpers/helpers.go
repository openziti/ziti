/*
	Copyright NetFoundry Inc.

	Licensed under the Apache License, Version 2.0 (the "License");
	you may not use this file except in compliance with the License.
	You may obtain a copy of the License at

	https://www.apache.org/licenses/LICENSE-2.0

	Unless required by applicable law or agreed to in writing, software
	distributed under the License is distributed on an "AS IS" BASIS,
	WITHOUT WARRANTIES OR CONDITIONS OF ANY KIND, either express or implied.
	See the License for the specific language governing permissions and
	limitations under the License.
*/

package helpers

import (
	"fmt"
	"github.com/michaelquigley/pfxlog"
<<<<<<< HEAD
	"net/url"
	"os"
	"strings"

	"github.com/spf13/cobra"
=======
	"github.com/pkg/errors"
	"net/url"
	"os"
	"strings"
>>>>>>> 2adab4fc
)

const (
	DefaultErrorExitCode = 1
)

var fatalErrHandler = fatal

<<<<<<< HEAD
// BehaviorOnFatal allows you to override the default behavior when a fatal
// error occurs, which is to call os.Exit(code). You can pass 'panic' as a function
// here if you prefer the panic() over os.Exit(1).
func BehaviorOnFatal(f func(string, int)) {
	fatalErrHandler = f
}

// DefaultBehaviorOnFatal allows you to undo any previous override.  Useful in
// tests.
func DefaultBehaviorOnFatal() {
	fatalErrHandler = fatal
}

=======
>>>>>>> 2adab4fc
// fatal prints the message (if provided) and then exits.
func fatal(msg string, code int) {
	if len(msg) > 0 {
		// add newline if needed
		if !strings.HasSuffix(msg, "\n") {
			msg += "\n"
		}
		fmt.Fprint(os.Stderr, msg)
	}
	os.Exit(code)
}

// ErrExit may be passed to CheckError to instruct it to output nothing but exit with
// status code 1.
var ErrExit = fmt.Errorf("exit")

// CheckErr prints a user friendly error to STDERR and exits with a non-zero
// exit code. Unrecognized errors will be printed with an "error: " prefix.
//
// This method is generic to the command in use and may be used by non-Kubectl
// commands.
func CheckErr(err error) {
	checkErr("", err, fatalErrHandler)
}

// checkErr formats a given error as a string and calls the passed handleErr
// func with that string and an kubectl exit code.
func checkErr(prefix string, err error, handleErr func(string, int)) {
	// unwrap aggregates of 1
	/*
		if agg, ok := err.(utilerrors.Aggregate); ok && len(agg.Errors()) == 1 {
			err = agg.Errors()[0]
		}
	*/

	switch {
	case err == nil:
		return
	case err == ErrExit:
		handleErr("", DefaultErrorExitCode)
		return
	/*
		case kerrors.IsInvalid(err):
			details := err.(*kerrors.StatusError).Status().Details
			s := fmt.Sprintf("%sThe %s %q is invalid", prefix, details.Kind, details.Name)
			if len(details.Causes) > 0 {
				errs := statusCausesToAggrError(details.Causes)
				handleErr(MultilineError(s+": ", errs), DefaultErrorExitCode)
			} else {
				handleErr(s, DefaultErrorExitCode)
			}
		case clientcmd.IsConfigurationInvalid(err):
			handleErr(MultilineError(fmt.Sprintf("%sError in configuration: ", prefix), err), DefaultErrorExitCode)
	*/
	default:
		switch err := err.(type) {
		/*
			case *meta.NoResourceMatchError:
				switch {
				case len(err.PartialResource.Group) > 0 && len(err.PartialResource.Version) > 0:
					handleErr(fmt.Sprintf("%sthe server doesn't have a resource type %q in group %q and version %q", prefix, err.PartialResource.Resource, err.PartialResource.Group, err.PartialResource.Version), DefaultErrorExitCode)
				case len(err.PartialResource.Group) > 0:
					handleErr(fmt.Sprintf("%sthe server doesn't have a resource type %q in group %q", prefix, err.PartialResource.Resource, err.PartialResource.Group), DefaultErrorExitCode)
				case len(err.PartialResource.Version) > 0:
					handleErr(fmt.Sprintf("%sthe server doesn't have a resource type %q in version %q", prefix, err.PartialResource.Resource, err.PartialResource.Version), DefaultErrorExitCode)
				default:
					handleErr(fmt.Sprintf("%sthe server doesn't have a resource type %q", prefix, err.PartialResource.Resource), DefaultErrorExitCode)
				}
			case utilerrors.Aggregate:
				handleErr(MultipleErrors(prefix, err.Errors()), DefaultErrorExitCode)
			case utilexec.ExitError:
				// do not print anything, only terminate with given error
				handleErr("", err.ExitStatus())
		*/
		default: // for any other error type
			msg, ok := StandardErrorMessage(err)
			if !ok {
				msg = err.Error()
				if !strings.HasPrefix(msg, "error: ") {
					msg = fmt.Sprintf("error: %s", msg)
				}
			}
			handleErr(msg, DefaultErrorExitCode)
		}
	}
}

// StandardErrorMessage translates common errors into a human readable message, or returns
// false if the error is not one of the recognized types. It may also log extended
// information to glog.
//
// This method is generic to the command in use and may be used by non-Kubectl
// commands.
func StandardErrorMessage(err error) (string, bool) {
	switch t := err.(type) {
	case *url.Error:
		pfxlog.Logger().Infof("Connection error: %s %s: %v", t.Op, t.URL, t.Err)
		switch {
		case strings.Contains(t.Err.Error(), "connection refused"):
			host := t.URL
			if server, err := url.Parse(t.URL); err == nil {
				host = server.Host
			}
			return fmt.Sprintf("The connection to the server %s was refused - did you specify the right host or port?", host), true
		}
		return fmt.Sprintf("Unable to connect to the server: %v", t.Err), true
	}
	return "", false
}

func JFrogAPIKey() string {
	if h := os.Getenv("JFROG_API_KEY"); h != "" {
		return h
	}
	panic(errors.New("ERROR: the JFROG_API_KEY env variable has not been set"))
}<|MERGE_RESOLUTION|>--- conflicted
+++ resolved
@@ -19,18 +19,10 @@
 import (
 	"fmt"
 	"github.com/michaelquigley/pfxlog"
-<<<<<<< HEAD
-	"net/url"
-	"os"
-	"strings"
-
-	"github.com/spf13/cobra"
-=======
 	"github.com/pkg/errors"
 	"net/url"
 	"os"
 	"strings"
->>>>>>> 2adab4fc
 )
 
 const (
@@ -39,22 +31,6 @@
 
 var fatalErrHandler = fatal
 
-<<<<<<< HEAD
-// BehaviorOnFatal allows you to override the default behavior when a fatal
-// error occurs, which is to call os.Exit(code). You can pass 'panic' as a function
-// here if you prefer the panic() over os.Exit(1).
-func BehaviorOnFatal(f func(string, int)) {
-	fatalErrHandler = f
-}
-
-// DefaultBehaviorOnFatal allows you to undo any previous override.  Useful in
-// tests.
-func DefaultBehaviorOnFatal() {
-	fatalErrHandler = fatal
-}
-
-=======
->>>>>>> 2adab4fc
 // fatal prints the message (if provided) and then exits.
 func fatal(msg string, code int) {
 	if len(msg) > 0 {
