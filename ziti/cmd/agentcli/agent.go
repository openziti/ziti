--- conflicted
+++ resolved
@@ -1,13 +1,16 @@
 package agentcli
 
 import (
-<<<<<<< HEAD
 	"net"
 	"time"
 
-=======
 	"fmt"
->>>>>>> f02a98fd
+	"io"
+	"net"
+	"os"
+	"strings"
+	"time"
+
 	"github.com/openziti/agent"
 	"github.com/openziti/channel/v2"
 	"github.com/openziti/edge/router/debugops"
@@ -19,14 +22,6 @@
 	cmdhelper "github.com/openziti/ziti/ziti/cmd/helpers"
 	"github.com/pkg/errors"
 	"github.com/spf13/cobra"
-<<<<<<< HEAD
-=======
-	"io"
-	"net"
-	"os"
-	"strings"
-	"time"
->>>>>>> f02a98fd
 )
 
 type AgentAppId byte
