/*
	Copyright NetFoundry, Inc.

	Licensed under the Apache License, Version 2.0 (the "License");
	you may not use this file except in compliance with the License.
	You may obtain a copy of the License at

	https://www.apache.org/licenses/LICENSE-2.0

	Unless required by applicable law or agreed to in writing, software
	distributed under the License is distributed on an "AS IS" BASIS,
	WITHOUT WARRANTIES OR CONDITIONS OF ANY KIND, either express or implied.
	See the License for the specific language governing permissions and
	limitations under the License.
*/

package cmd

import (
	_ "embed"
	cmdhelper "github.com/openziti/ziti/ziti/cmd/ziti/cmd/helpers"
	"github.com/openziti/ziti/ziti/cmd/ziti/cmd/templates"
	"github.com/pkg/errors"
	"github.com/sirupsen/logrus"
	"github.com/spf13/cobra"
	"os"
	"path/filepath"
	"strings"
	"text/template"
)

var (
	createConfigRouterFabricLong = templates.LongDesc(`
		Creates the fabric router config
`)

	createConfigRouterFabricExample = templates.Examples(`
		# Create the fabric router config for a router named my_router
		ziti create config router fabric --routerName my_router
	`)
)

//go:embed config_templates/router.yml
var routerConfigFabricTemplate string

// NewCmdCreateConfigRouterFabric creates a command object for the "fabric" command
func NewCmdCreateConfigRouterFabric() *cobra.Command {

	cmd := &cobra.Command{
		Use:     "fabric",
		Short:   "Create a fabric router config",
		Aliases: []string{"fabric"},
		Long:    createConfigRouterFabricLong,
		Example: createConfigRouterFabricExample,
		PreRun: func(cmd *cobra.Command, args []string) {
<<<<<<< HEAD
			// Setup logging
			var logOut *os.File
			if options.Verbose {
				logrus.SetLevel(logrus.DebugLevel)
				// Only print log to stdout if not printing config to stdout
				if strings.ToLower(options.Output) != "stdout" {
					logOut = os.Stdout
				} else {
					logOut = os.Stderr
				}
				logrus.SetOutput(logOut)
			}

			// Update fabric router specific values with options passed in
			data.Router.Name = validateRouterName(options.RouterName)
			SetZitiRouterIdentity(&data.Router, data.Router.Name)
=======
>>>>>>> 06589587
			data.Router.IsFabric = true
		},
		Run: func(cmd *cobra.Command, args []string) {
			routerOptions.Cmd = cmd
			routerOptions.Args = args
			err := routerOptions.runFabricRouter(data)
			cmdhelper.CheckErr(err)
		},
	}

	routerOptions.addCreateFlags(cmd)
	routerOptions.addFabricFlags(cmd)

	return cmd
}

func (options *CreateConfigRouterOptions) addFabricFlags(cmd *cobra.Command) {
	cmd.PersistentFlags().StringVarP(&options.RouterName, optionRouterName, "n", "", "name of the router")
	err := cmd.MarkPersistentFlagRequired(optionRouterName)
	if err != nil {
		return
	}
}

// run implements the command
func (options *CreateConfigRouterOptions) runFabricRouter(data *ConfigTemplateValues) error {

	tmpl, err := template.New("fabric-router-config").Parse(routerConfigFabricTemplate)
	if err != nil {
		return err
	}

	var f *os.File
	if strings.ToLower(options.Output) != "stdout" {
		// Check if the path exists, fail if it doesn't
		basePath := filepath.Dir(options.Output) + "/"
		if _, err := os.Stat(filepath.Dir(basePath)); os.IsNotExist(err) {
			return err
		}

		f, err = os.Create(options.Output)
		logrus.Debugf("Created output file: %s", options.Output)
		if err != nil {
			return errors.Wrapf(err, "unable to create config file: %s", options.Output)
		}
	} else {
		f = os.Stdout
	}
	defer func() { _ = f.Close() }()

	if err := tmpl.Execute(f, data); err != nil {
		return errors.Wrap(err, "unable to execute template")
	}

	logrus.Debugf("Fabric Router configuration generated successfully and written to: %s", options.Output)

	return nil
}<|MERGE_RESOLUTION|>--- conflicted
+++ resolved
@@ -53,25 +53,6 @@
 		Long:    createConfigRouterFabricLong,
 		Example: createConfigRouterFabricExample,
 		PreRun: func(cmd *cobra.Command, args []string) {
-<<<<<<< HEAD
-			// Setup logging
-			var logOut *os.File
-			if options.Verbose {
-				logrus.SetLevel(logrus.DebugLevel)
-				// Only print log to stdout if not printing config to stdout
-				if strings.ToLower(options.Output) != "stdout" {
-					logOut = os.Stdout
-				} else {
-					logOut = os.Stderr
-				}
-				logrus.SetOutput(logOut)
-			}
-
-			// Update fabric router specific values with options passed in
-			data.Router.Name = validateRouterName(options.RouterName)
-			SetZitiRouterIdentity(&data.Router, data.Router.Name)
-=======
->>>>>>> 06589587
 			data.Router.IsFabric = true
 		},
 		Run: func(cmd *cobra.Command, args []string) {
