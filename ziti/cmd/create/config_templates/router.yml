{{- /*
 Config Format Version

 Whenever a breaking change is made to the semantics of this configuration file, the configuration version
 expected by the router will be incremented. When the controller tries to load a configuration file with
 an incompatible version, it will abort with a message prompting the operator to seek out the breaking changes
 documentation.*/ -}}
v: 3

identity:
  cert:             "{{ .Router.IdentityCert }}"
  server_cert:      "{{ .Router.IdentityServerCert }}"
  key:              "{{ .Router.IdentityKey }}"
  ca:               "{{ .Router.IdentityCA }}"
  {{ if not .Router.AltCertsEnabled }}#{{ end }}alt_server_certs:
  {{ if not .Router.AltCertsEnabled }}#{{ end }}  - server_cert:  "{{ .Router.AltServerCert }}"
  {{ if not .Router.AltCertsEnabled }}#{{ end }}    server_key:   "{{ .Router.AltServerKey }}"

ctrl:
  endpoint:             tls:{{ .Controller.Ctrl.AdvertisedAddress }}:{{ .Controller.Ctrl.AdvertisedPort }}

link:
  dialers:
    - binding: transport
{{ if .Router.IsPrivate }}#{{ end }}  listeners:
{{ if .Router.IsPrivate }}#{{ end }}    - binding:          transport
{{ if .Router.IsPrivate }}#{{ end }}      bind:             tls:0.0.0.0:{{ .Router.Edge.ListenerBindPort }}
{{ if .Router.IsPrivate }}#{{ end }}      advertise:        tls:{{ .Router.Edge.AdvertisedHost }}:{{ .Router.Edge.ListenerBindPort }}
{{ if .Router.IsPrivate }}#{{ end }}      options:
{{ if .Router.IsPrivate }}#{{ end }}        outQueueSize:   {{ .Router.Listener.OutQueueSize }}

{{ if .Router.IsFabric }}#{{ end }}listeners:
# bindings of edge and tunnel requires an "edge" section below
{{ if .Router.IsFabric }}#{{ end }}  - binding: edge
{{ if .Router.IsFabric }}#{{ end }}    address: {{ if .Router.IsWss }}wss{{ else }}tls{{end}}:0.0.0.0:{{ .Router.Edge.Port }}
{{ if .Router.IsFabric }}#{{ end }}    options:
{{ if .Router.IsFabric }}#{{ end }}      advertise: {{ .Router.Edge.AdvertisedHost }}:{{ .Router.Edge.Port }}
{{ if .Router.IsFabric }}#{{ end }}      connectTimeoutMs: {{ .Router.Listener.ConnectTimeout.Milliseconds }}
{{ if .Router.IsFabric }}#{{ end }}      getSessionTimeout: {{ .Router.Listener.GetSessionTimeout.Seconds }}
{{ if or .Router.IsFabric (eq .Router.TunnelerMode "none") }}#{{ end }}  - binding: tunnel
{{ if or .Router.IsFabric (eq .Router.TunnelerMode "none") }}#{{ end }}    options:
{{ if or .Router.IsFabric (eq .Router.TunnelerMode "none") }}#      mode: host #tproxy|host{{ else }}      mode: {{ .Router.TunnelerMode }} #tproxy|host{{ end }}
{{ if and (not .Router.IsFabric) (eq .Router.TunnelerMode "tproxy") }}      resolver: {{ .Router.Edge.Resolver }}{{ end }}
{{- if and (not .Router.IsFabric) (eq .Router.TunnelerMode "tproxy") (.Router.Edge.LanInterface) }}
      lanIf: {{ .Router.Edge.LanInterface }}
{{- end }}
{{- if and (not .Router.IsFabric) (eq .Router.TunnelerMode "tproxy") (.Router.Edge.DnsSvcIpRange ) }}
      dnsSvcIpRange: {{ .Router.Edge.DnsSvcIpRange }}
{{- end }}

{{ if .Router.IsFabric -}}
csr:
  country: US
  province: NC
  locality: Charlotte
  organization: NetFoundry
  organizationalUnit: Ziti
  sans:
    dns:
      - localhost
{{ if .Router.Edge.CsrSans }}      - {{ .Router.Edge.CsrSans }}{{ end }}
{{ if ne .Router.Edge.CsrSans .HostnameOrNetworkName }}      - {{ .HostnameOrNetworkName }}{{ end }}
    ip:
      - "127.0.0.1"
      - "::1"
{{ if .Router.Edge.IPOverride }}      - "{{ .Router.Edge.IPOverride }}"{{ end }}
{{ else }}
edge:
  csr:
    country: {{ .Router.Edge.CsrC }}
    province: {{ .Router.Edge.CsrST }}
    locality: {{ .Router.Edge.CsrL }}
    organization: {{ .Router.Edge.CsrO }}
    organizationalUnit: {{ .Router.Edge.CsrOU }}
    sans:
      dns:
        - localhost
{{ if .Router.Edge.CsrSans }}        - {{ .Router.Edge.CsrSans }}{{ end }}
{{ if ne .Router.Edge.CsrSans .HostnameOrNetworkName }}        - {{ .HostnameOrNetworkName }}{{ end }}
      ip:
        - "127.0.0.1"
        - "::1"
{{ if .Router.Edge.IPOverride }}        - "{{ .Router.Edge.IPOverride }}"{{ end }}
{{ end }}

{{ if not .Router.IsWss }}#{{ end }}transport:
{{ if not .Router.IsWss }}#{{ end }}  ws:
{{ if not .Router.IsWss }}#{{ end }}    writeTimeout: {{ .Router.Wss.WriteTimeout.Seconds }}
{{ if not .Router.IsWss }}#{{ end }}    readTimeout: {{ .Router.Wss.ReadTimeout.Seconds }}
{{ if not .Router.IsWss }}#{{ end }}    idleTimeout: {{ .Router.Wss.IdleTimeout.Seconds }}
{{ if not .Router.IsWss }}#{{ end }}    pongTimeout: {{ .Router.Wss.PongTimeout.Seconds }}
{{ if not .Router.IsWss }}#{{ end }}    pingInterval: {{ .Router.Wss.PingInterval.Seconds }}
{{ if not .Router.IsWss }}#{{ end }}    handshakeTimeout: {{ .Router.Wss.HandshakeTimeout.Seconds }}
{{ if not .Router.IsWss }}#{{ end }}    readBufferSize: {{ .Router.Wss.ReadBufferSize }}
{{ if not .Router.IsWss }}#{{ end }}    writeBufferSize: {{ .Router.Wss.WriteBufferSize }}
{{ if not .Router.IsWss }}#{{ end }}    enableCompression: {{ .Router.Wss.EnableCompression }}
{{ if not .Router.IsWss }}#{{ end }}    server_cert: {{ .Router.IdentityServerCert }}
{{ if not .Router.IsWss }}#{{ end }}    key: {{ .Router.IdentityKey }}
<<<<<<< HEAD
{{ if not .Router.AltCertsEnabled }}#{{ end }}alt_server_certs:
{{ if not .Router.AltCertsEnabled }}#{{ end }}  - server_cert:  "{{ .Router.AltServerCert }}"
{{ if not .Router.AltCertsEnabled }}#{{ end }}    server_key:   "{{ .Router.AltServerKey }}"

=======
>>>>>>> d849fb96
forwarder:
  latencyProbeInterval: {{ .Router.Forwarder.LatencyProbeInterval.Seconds }}
  xgressDialQueueLength: {{ .Router.Forwarder.XgressDialQueueLength }}
  xgressDialWorkerCount: {{ .Router.Forwarder.XgressDialWorkerCount }}
  linkDialQueueLength: {{ .Router.Forwarder.LinkDialQueueLength }}
  linkDialWorkerCount: {{ .Router.Forwarder.LinkDialWorkerCount }}
<|MERGE_RESOLUTION|>--- conflicted
+++ resolved
@@ -94,18 +94,10 @@
 {{ if not .Router.IsWss }}#{{ end }}    readBufferSize: {{ .Router.Wss.ReadBufferSize }}
 {{ if not .Router.IsWss }}#{{ end }}    writeBufferSize: {{ .Router.Wss.WriteBufferSize }}
 {{ if not .Router.IsWss }}#{{ end }}    enableCompression: {{ .Router.Wss.EnableCompression }}
-{{ if not .Router.IsWss }}#{{ end }}    server_cert: {{ .Router.IdentityServerCert }}
-{{ if not .Router.IsWss }}#{{ end }}    key: {{ .Router.IdentityKey }}
-<<<<<<< HEAD
-{{ if not .Router.AltCertsEnabled }}#{{ end }}alt_server_certs:
-{{ if not .Router.AltCertsEnabled }}#{{ end }}  - server_cert:  "{{ .Router.AltServerCert }}"
-{{ if not .Router.AltCertsEnabled }}#{{ end }}    server_key:   "{{ .Router.AltServerKey }}"
 
-=======
->>>>>>> d849fb96
 forwarder:
   latencyProbeInterval: {{ .Router.Forwarder.LatencyProbeInterval.Seconds }}
   xgressDialQueueLength: {{ .Router.Forwarder.XgressDialQueueLength }}
   xgressDialWorkerCount: {{ .Router.Forwarder.XgressDialWorkerCount }}
   linkDialQueueLength: {{ .Router.Forwarder.LinkDialQueueLength }}
-  linkDialWorkerCount: {{ .Router.Forwarder.LinkDialWorkerCount }}
+  linkDialWorkerCount: {{ .Router.Forwarder.LinkDialWorkerCount }}