--- conflicted
+++ resolved
@@ -111,11 +111,7 @@
 
 	t.Run("lookup non-existent config type as admin should fail", func(t *testing.T) {
 		ctx.testContextChanged(t)
-<<<<<<< HEAD
-		ctx.requireNotFoundError(ctx.AdminSession.query("config-types/" + eid.New()))
-=======
-		ctx.RequireNotFoundError(ctx.AdminSession.query("config-types/" + uuid.New().String()))
->>>>>>> 7c2d3e5d
+		ctx.RequireNotFoundError(ctx.AdminSession.query("config-types/" + eid.New()))
 	})
 
 	t.Run("lookup config type as non-admin should fail", func(t *testing.T) {
