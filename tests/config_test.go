// +build apitests

/*
	Copyright NetFoundry, Inc.

	Licensed under the Apache License, Version 2.0 (the "License");
	you may not use this file except in compliance with the License.
	You may obtain a copy of the License at

	https://www.apache.org/licenses/LICENSE-2.0

	Unless required by applicable law or agreed to in writing, software
	distributed under the License is distributed on an "AS IS" BASIS,
	WITHOUT WARRANTIES OR CONDITIONS OF ANY KIND, either express or implied.
	See the License for the specific language governing permissions and
	limitations under the License.
*/

package tests

import (
	"github.com/openziti/edge/eid"
	"math"
	"net/http"
	"testing"
	"time"

	"github.com/openziti/edge/controller/apierror"
)

func Test_Configs(t *testing.T) {
	ctx := NewTestContext(t)
	defer ctx.Teardown()
	ctx.StartServer()
	ctx.RequireAdminLogin()

	identityRole := eid.New()
	nonAdminUser := ctx.AdminSession.createUserAndLogin(false, s(identityRole), nil)

	t.Run("create without name should fail", func(t *testing.T) {
		ctx.testContextChanged(t)
		configType := ctx.AdminSession.requireCreateNewConfigType()
		config := ctx.newConfig(configType.Id, map[string]interface{}{"port": 22})
		config.Name = ""
		resp := ctx.AdminSession.createEntity(config)
		ctx.requireFieldError(resp.StatusCode(), resp.Body(), apierror.CouldNotValidateCode, "name")
	})

	t.Run("create without data should fail", func(t *testing.T) {
		ctx.testContextChanged(t)
		configType := ctx.AdminSession.requireCreateNewConfigType()
		config := ctx.newConfig(configType.Id, nil)
		resp := ctx.AdminSession.createEntity(config)
		ctx.requireFieldError(resp.StatusCode(), resp.Body(), apierror.CouldNotValidateCode, "data")
	})

	t.Run("create without type should fail", func(t *testing.T) {
		ctx.testContextChanged(t)
		config := ctx.newConfig("", map[string]interface{}{"port": 22})
		resp := ctx.AdminSession.createEntity(config)
		ctx.requireFieldError(resp.StatusCode(), resp.Body(), apierror.CouldNotValidateCode, "type")
	})

	t.Run("create with invalid config type should fail", func(t *testing.T) {
		ctx.testContextChanged(t)
		config := ctx.newConfig(eid.New(), map[string]interface{}{"port": 22})
		resp := ctx.AdminSession.createEntity(config)
		ctx.requireFieldError(resp.StatusCode(), resp.Body(), apierror.CouldNotValidateCode, "type")
	})

	t.Run("create should pass", func(t *testing.T) {
		ctx.testContextChanged(t)
		configType := ctx.AdminSession.requireCreateNewConfigType()

		now := time.Now()
		config := ctx.AdminSession.requireCreateNewConfig(configType.Id, map[string]interface{}{"port": float64(22)})
		entityJson := ctx.AdminSession.validateEntityWithQuery(config)
		ctx.validateDateFieldsForCreate(now, entityJson)

		entityJson = ctx.AdminSession.validateEntityWithLookup(config)
		ctx.validateDateFieldsForCreate(now, entityJson)
	})

	t.Run("create with nested values should pass", func(t *testing.T) {
		ctx.testContextChanged(t)
		configType := ctx.AdminSession.requireCreateNewConfigType()
		now := time.Now()
		config := ctx.newConfig(configType.Id, map[string]interface{}{
			"port":     float64(22),
			"hostname": "ssh.globotech.bizniz",
			"enabled":  true,
			"nested": map[string]interface{}{
				"neato":   false,
				"count":   123.32,
				"scrappy": "appley",
				"nesting weird names ?": map[string]interface{}{
					"valuable":     false,
					"questionable": true,
					"Snoodgrass":   float64(321321312),
				},
			},
		})
		config.Tags = map[string]interface{}{"org": "na", "deprecated": false}
		config.Id = ctx.AdminSession.requireCreateEntity(config)
		entityJson := ctx.AdminSession.validateEntityWithQuery(config)
		ctx.validateDateFieldsForCreate(now, entityJson)

		entityJson = ctx.AdminSession.validateEntityWithLookup(config)
		ctx.validateDateFieldsForCreate(now, entityJson)
	})

	t.Run("lookup non-existent config as admin should fail", func(t *testing.T) {
		ctx.testContextChanged(t)
<<<<<<< HEAD
		ctx.requireNotFoundError(ctx.AdminSession.query("configs/" + eid.New()))
=======
		ctx.RequireNotFoundError(ctx.AdminSession.query("configs/" + uuid.New().String()))
>>>>>>> 7c2d3e5d
	})

	t.Run("lookup config as non-admin should fail", func(t *testing.T) {
		ctx.testContextChanged(t)
		configType := ctx.AdminSession.requireCreateNewConfigType()
		config := ctx.AdminSession.requireCreateNewConfig(configType.Id, map[string]interface{}{"port": 22})
		ctx.requireUnauthorizedError(nonAdminUser.query("configs/" + config.Id))
	})

	t.Run("update config should pass", func(t *testing.T) {
		ctx.testContextChanged(t)
		configType := ctx.AdminSession.requireCreateNewConfigType()

		now := time.Now()
		config := ctx.AdminSession.requireCreateNewConfig(configType.Id, map[string]interface{}{"port": float64(22)})
		entityJson := ctx.AdminSession.validateEntityWithQuery(config)
		createdAt := ctx.validateDateFieldsForCreate(now, entityJson)

		time.Sleep(time.Millisecond * 10)
		now = time.Now()
		config.Data = map[string]interface{}{"snafu": false}
		ctx.AdminSession.requireUpdateEntity(config)
		jsonConfig := ctx.AdminSession.validateUpdate(config)
		ctx.validateDateFieldsForUpdate(now, createdAt, jsonConfig)
	})

	t.Run("patch config should pass", func(t *testing.T) {
		ctx.testContextChanged(t)
		configType := ctx.AdminSession.requireCreateNewConfigType()
		now := time.Now()
		config := ctx.AdminSession.requireCreateNewConfig(configType.Id, map[string]interface{}{"port": float64(22)})
		entityJson := ctx.AdminSession.validateEntityWithQuery(config)
		createdAt := ctx.validateDateFieldsForCreate(now, entityJson)

		time.Sleep(time.Millisecond * 10)
		now = time.Now()
<<<<<<< HEAD
		newName := eid.New()
		config.name = newName
		config.data = map[string]interface{}{"foo": "bar"}
		config.tags = map[string]interface{}{"baz": "bam"}
=======
		newName := uuid.New().String()
		config.Name = newName
		config.Data = map[string]interface{}{"foo": "bar"}
		config.Tags = map[string]interface{}{"baz": "bam"}
>>>>>>> 7c2d3e5d
		ctx.AdminSession.requirePatchEntity(config, "name")

		config.Data = map[string]interface{}{"port": float64(22)} // data should not have gotten updated
		config.Tags = nil                                         // tags should not be updated
		jsonConfig := ctx.AdminSession.validateUpdate(config)
		ctx.validateDateFieldsForUpdate(now, createdAt, jsonConfig)

		time.Sleep(time.Millisecond * 10)
		now = time.Now()
<<<<<<< HEAD
		config.name = eid.New()
		config.data = map[string]interface{}{"foo": "bar"}
		config.tags = map[string]interface{}{"baz": "bam"}
=======
		config.Name = uuid.New().String()
		config.Data = map[string]interface{}{"foo": "bar"}
		config.Tags = map[string]interface{}{"baz": "bam"}
>>>>>>> 7c2d3e5d
		ctx.AdminSession.requirePatchEntity(config, "data")

		config.Name = newName // name should not be updated
		config.Tags = nil     // tags should not be updated
		ctx.AdminSession.validateUpdate(config)

		time.Sleep(time.Millisecond * 10)
		now = time.Now()
<<<<<<< HEAD
		config.name = eid.New()
		config.data = map[string]interface{}{"bim": "bam"}
		config.tags = map[string]interface{}{"enlightened": false}
=======
		config.Name = uuid.New().String()
		config.Data = map[string]interface{}{"bim": "bam"}
		config.Tags = map[string]interface{}{"enlightened": false}
>>>>>>> 7c2d3e5d
		ctx.AdminSession.requirePatchEntity(config, "tags")

		config.Name = newName                              // name should not be updated
		config.Data = map[string]interface{}{"foo": "bar"} // data should not have gotten updated
		ctx.AdminSession.validateUpdate(config)

		time.Sleep(time.Millisecond * 10)
		now = time.Now()
<<<<<<< HEAD
		config.name = eid.New()
		config.data = map[string]interface{}{"bim": "bom"}
		config.tags = map[string]interface{}{"enlightened": true}
=======
		config.Name = uuid.New().String()
		config.Data = map[string]interface{}{"bim": "bom"}
		config.Tags = map[string]interface{}{"enlightened": true}
>>>>>>> 7c2d3e5d
		ctx.AdminSession.requirePatchEntity(config, "name", "data", "tags")
		ctx.AdminSession.validateUpdate(config)
	})

	t.Run("update of type config should fail", func(t *testing.T) {
		ctx.testContextChanged(t)
		configType := ctx.AdminSession.requireCreateNewConfigType()
		config := ctx.AdminSession.requireCreateNewConfig(configType.Id, map[string]interface{}{"port": float64(22)})
		ctx.AdminSession.validateEntityWithQuery(config)

		configType2 := ctx.AdminSession.requireCreateNewConfigType()
		config.sendType = false
		config.ConfigTypeId = configType2.Id
		ctx.AdminSession.requireUpdateEntity(config)

		config.ConfigTypeId = configType.Id
		ctx.AdminSession.validateEntityWithQuery(config)

		config.ConfigTypeId = configType2.Id
		ctx.AdminSession.requirePatchEntity(config, "name", "type")

		config.ConfigTypeId = configType.Id
		ctx.AdminSession.validateEntityWithQuery(config)
	})

	t.Run("delete should pass", func(t *testing.T) {
		ctx.testContextChanged(t)
		configType := ctx.AdminSession.requireCreateNewConfigType()
		now := time.Now()
		config := ctx.AdminSession.requireCreateNewConfig(configType.Id, map[string]interface{}{"port": float64(22)})
		entityJson := ctx.AdminSession.validateEntityWithQuery(config)
		ctx.validateDateFieldsForCreate(now, entityJson)

		ctx.AdminSession.requireDeleteEntity(config)
		ctx.RequireNotFoundError(ctx.AdminSession.query("configs/" + config.Id))
	})

	t.Run("create config type with non-object schema should fail", func(t *testing.T) {
		ctx.testContextChanged(t)
		ctx.testContextChanged(t)
		resp := ctx.AdminSession.createEntityOfType("config-types", map[string]interface{}{
			"name":   eid.New(),
			"schema": "not-object",
		})
		standardErrorJsonResponseTests(resp, apierror.CouldNotValidateCode, http.StatusBadRequest, t)
	})

	t.Run("create config type with schema should pass", func(t *testing.T) {
		ctx.testContextChanged(t)
		configType := ctx.newConfigType()
		configType.Schema = map[string]interface{}{
			"$id":                  "http://ziti-edge.netfoundry.io/schemas/test.config.json",
			"type":                 "object",
			"additionalProperties": false,
			"required": []interface{}{
				"hostname",
				"port",
			},
			"properties": map[string]interface{}{
				"hostname": map[string]interface{}{
					"type": "string",
				},
				"port": map[string]interface{}{
					"type":    "integer",
					"minimum": float64(0),
					"maximum": float64(math.MaxUint16),
				},
			},
		}
		configType.Id = ctx.AdminSession.requireCreateEntity(configType)

		config := ctx.newConfig(configType.Id, map[string]interface{}{"port": 22})
		resp := ctx.AdminSession.createEntity(config)
		ctx.requireFieldError(resp.StatusCode(), resp.Body(), apierror.CouldNotValidateCode, "(root)")

		now := time.Now()
		config = ctx.newConfig(configType.Id, map[string]interface{}{
			"hostname": "ssh.globotech.bizniz",
			"port":     float64(22),
		})
		config.Id = ctx.AdminSession.requireCreateEntity(config)
		entityJson := ctx.AdminSession.validateEntityWithQuery(config)
		ctx.validateDateFieldsForCreate(now, entityJson)
	})
}<|MERGE_RESOLUTION|>--- conflicted
+++ resolved
@@ -111,11 +111,7 @@
 
 	t.Run("lookup non-existent config as admin should fail", func(t *testing.T) {
 		ctx.testContextChanged(t)
-<<<<<<< HEAD
-		ctx.requireNotFoundError(ctx.AdminSession.query("configs/" + eid.New()))
-=======
-		ctx.RequireNotFoundError(ctx.AdminSession.query("configs/" + uuid.New().String()))
->>>>>>> 7c2d3e5d
+		ctx.RequireNotFoundError(ctx.AdminSession.query("configs/" + eid.New()))
 	})
 
 	t.Run("lookup config as non-admin should fail", func(t *testing.T) {
@@ -152,17 +148,10 @@
 
 		time.Sleep(time.Millisecond * 10)
 		now = time.Now()
-<<<<<<< HEAD
 		newName := eid.New()
-		config.name = newName
-		config.data = map[string]interface{}{"foo": "bar"}
-		config.tags = map[string]interface{}{"baz": "bam"}
-=======
-		newName := uuid.New().String()
 		config.Name = newName
 		config.Data = map[string]interface{}{"foo": "bar"}
 		config.Tags = map[string]interface{}{"baz": "bam"}
->>>>>>> 7c2d3e5d
 		ctx.AdminSession.requirePatchEntity(config, "name")
 
 		config.Data = map[string]interface{}{"port": float64(22)} // data should not have gotten updated
@@ -172,15 +161,9 @@
 
 		time.Sleep(time.Millisecond * 10)
 		now = time.Now()
-<<<<<<< HEAD
-		config.name = eid.New()
-		config.data = map[string]interface{}{"foo": "bar"}
-		config.tags = map[string]interface{}{"baz": "bam"}
-=======
-		config.Name = uuid.New().String()
+		config.Name = eid.New()
 		config.Data = map[string]interface{}{"foo": "bar"}
 		config.Tags = map[string]interface{}{"baz": "bam"}
->>>>>>> 7c2d3e5d
 		ctx.AdminSession.requirePatchEntity(config, "data")
 
 		config.Name = newName // name should not be updated
@@ -189,15 +172,9 @@
 
 		time.Sleep(time.Millisecond * 10)
 		now = time.Now()
-<<<<<<< HEAD
-		config.name = eid.New()
-		config.data = map[string]interface{}{"bim": "bam"}
-		config.tags = map[string]interface{}{"enlightened": false}
-=======
-		config.Name = uuid.New().String()
+		config.Name = eid.New()
 		config.Data = map[string]interface{}{"bim": "bam"}
 		config.Tags = map[string]interface{}{"enlightened": false}
->>>>>>> 7c2d3e5d
 		ctx.AdminSession.requirePatchEntity(config, "tags")
 
 		config.Name = newName                              // name should not be updated
@@ -206,15 +183,9 @@
 
 		time.Sleep(time.Millisecond * 10)
 		now = time.Now()
-<<<<<<< HEAD
-		config.name = eid.New()
-		config.data = map[string]interface{}{"bim": "bom"}
-		config.tags = map[string]interface{}{"enlightened": true}
-=======
-		config.Name = uuid.New().String()
+		config.Name = eid.New()
 		config.Data = map[string]interface{}{"bim": "bom"}
 		config.Tags = map[string]interface{}{"enlightened": true}
->>>>>>> 7c2d3e5d
 		ctx.AdminSession.requirePatchEntity(config, "name", "data", "tags")
 		ctx.AdminSession.validateUpdate(config)
 	})
