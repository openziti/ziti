#!/bin/bash

set -uo pipefail

# the default ZITI_NETWORK (network name) is the short hostname
: "${DEFAULT_ZITI_NETWORK:="$(hostname -s)"}"

# shellcheck disable=SC2155
export DEFAULT_ZITI_HOME_LOCATION="${HOME}/.ziti/quickstart/${DEFAULT_ZITI_NETWORK}"

export ZITI_QUICKSTART_ENVROOT="${HOME}/.ziti/quickstart"

ASCI_WHITE='\033[01;37m'
ASCI_RESTORE='\033[0m'
ASCI_RED='\033[00;31m'
ASCI_GREEN='\033[00;32m'
ASCI_YELLOW='\033[00;33m'
ASCI_BLUE='\033[00;34m'
#ASCI_MAGENTA='\033[00;35m'
#ASCI_PURPLE='\033[00;35m'
#ASCI_CYAN='\033[00;36m'
#ASCI_LIGHTGRAY='\033[00;37m'
#ASCI_LRED='\033[01;31m'
#ASCI_LGREEN='\033[01;32m'
#ASCI_LYELLOW='\033[01;33m'
#ASCI_LBLUE='\033[01;34m'
#ASCI_LMAGENTA='\033[01;35m'
#ASCI_LPURPLE='\033[01;35m'
#ASCI_LCYAN='\033[01;36m'

function WHITE {
  echo "${ASCI_WHITE}${1-}${ASCI_RESTORE}"
}
function RED {
  echo "${ASCI_RED}${1-}${ASCI_RESTORE}"
}
function GREEN {
  echo "${ASCI_GREEN}${1-}${ASCI_RESTORE}"
}
function YELLOW {
  echo "${ASCI_YELLOW}${1-}${ASCI_RESTORE}"
}
function BLUE {
  echo "${ASCI_BLUE}${1-}${ASCI_RESTORE}"
}

function zitiLogin {
  "${ZITI_BIN_DIR-}/ziti" edge login "${ZITI_EDGE_CTRL_ADVERTISED}" -u "${ZITI_USER-}" -p "${ZITI_PWD}" -c "${ZITI_PKI_OS_SPECIFIC}/${ZITI_EDGE_CONTROLLER_ROOTCA_NAME}/certs/${ZITI_EDGE_CONTROLLER_INTERMEDIATE_NAME}.cert"
}
function cleanZitiController {
  checkEnvVariable ZITI_HOME
  retVal=$?
  if [[ "${retVal}" != 0 ]]; then
    return 1
  fi
  rm -rf "${ZITI_HOME}/db"
  mkdir "${ZITI_HOME}/db"
  initializeController
}
function initializeController {
  log_file="${ZITI_HOME-}/${ZITI_EDGE_CONTROLLER_RAWNAME}-init.log"
  "${ZITI_BIN_DIR-}/ziti-controller" edge init "${ZITI_HOME_OS_SPECIFIC}/${ZITI_EDGE_CONTROLLER_RAWNAME}.yaml" -u "${ZITI_USER-}" -p "${ZITI_PWD}" &> "${log_file}"
  echo -e "ziti-controller initialized. see $(BLUE "${log_file}") for details"
}
function startController {
  log_file="${ZITI_HOME-}/${ZITI_EDGE_CONTROLLER_RAWNAME}.log"
  # shellcheck disable=SC2034
  "${ZITI_BIN_DIR-}/ziti-controller" run "${ZITI_HOME_OS_SPECIFIC}/${ZITI_EDGE_CONTROLLER_RAWNAME}.yaml" &> "${log_file}" &
  ZITI_EXPRESS_CONTROLLER_PID=$!
  echo -e "ziti-controller started as process id: $ZITI_EXPRESS_CONTROLLER_PID. log located at: $(BLUE "${log_file}")"
}

function stopController {
  if [[ -n ${ZITI_EXPRESS_CONTROLLER_PID:-} ]]; then
    kill "$ZITI_EXPRESS_CONTROLLER_PID"
    # shellcheck disable=SC2181
    if [[ $? == 0 ]]; then 
      echo "Controller stopped."
      return 0
    fi
  else
    echo "ERROR: you can only stop a controller process that was started with startController" >&2
    return 1
  fi
}

function startRouter {
  log_file="${ZITI_HOME_OS_SPECIFIC}/${ZITI_EDGE_ROUTER_RAWNAME}.log"
  "${ZITI_BIN_DIR}/ziti-router" run "${ZITI_HOME_OS_SPECIFIC}/${ZITI_EDGE_ROUTER_RAWNAME}.yaml" > "${log_file}" 2>&1 &
  ZITI_EXPRESS_EDGE_ROUTER_PID=$!
  echo -e "Express Edge Router started as process id: $ZITI_EXPRESS_EDGE_ROUTER_PID. log located at: $(BLUE "${log_file}")"
  
}

function stopRouter {
  if [[ -n ${ZITI_EXPRESS_EDGE_ROUTER_PID:-} ]]; then
    # shellcheck disable=SC2015
    kill "${ZITI_EXPRESS_EDGE_ROUTER_PID}" && {
      echo "INFO: stopped router"
    } || {
      echo "ERROR: something went wrong with stopping the router(s)" >&2
      return 1
    }
  else
    echo "ERROR: you can only stop a router process that was started with startRouter" >&2
    return 1
  fi
}

function checkHostsFile {
  ctrlexists=$(grep -c "${ZITI_CONTROLLER_HOSTNAME}" /etc/hosts)
  edgectrlexists=$(grep -c "${ZITI_EDGE_CONTROLLER_HOSTNAME}" /etc/hosts)
  erexists=$(grep -c "${ZITI_EDGE_ROUTER_HOSTNAME}" /etc/hosts)

  if [[ "0" = "${ctrlexists}" ]] || [[ "0" = "${edgectrlexists}" ]] || [[ "0" = "${erexists}" ]]; then
    echo " "
    echo -e "$(YELLOW "Ziti is generally used to create an overlay network. Generally speaking this will involve more than one host")"
    echo -e "$(YELLOW "Since this is a script geared towards setting up a very minimal development environment it needs to make some")"
    echo -e "$(YELLOW "assumptions. One of these assumptions is that the three specific entries are entered onto your hosts file.")"
    echo -e "$(YELLOW "One or more of these are missing:")"
    echo " "
    if [[ "0" == "${ctrlexists}" ]]; then
      echo -e "  * $(RED "MISSING: ${ZITI_EDGE_CONTROLLER_HOSTNAME}") "
    else
      echo -e "  * $(GREEN "  FOUND: ${ZITI_EDGE_CONTROLLER_HOSTNAME}") "
    fi
    if [[ "0" == "${edgectrlexists}" ]]; then
      echo -e "  * $(RED "MISSING: ${ZITI_EDGE_CONTROLLER_HOSTNAME}") "
    else
      echo -e "  * $(GREEN "  FOUND: ${ZITI_EDGE_CONTROLLER_HOSTNAME}") "
    fi
    if [[ "0" == "${erexists}" ]]; then
      echo -e "  * $(RED "MISSING: ${ZITI_EDGE_ROUTER_HOSTNAME}") "
    else
      echo -e "  * $(GREEN "  FOUND: ${ZITI_EDGE_ROUTER_HOSTNAME}") "
    fi

    echo " "
    echo "The easiest way to correct this is to run the following command:"
    echo "  echo \"127.0.0.1 ${ZITI_CONTROLLER_HOSTNAME} ${ZITI_EDGE_CONTROLLER_HOSTNAME} ${ZITI_EDGE_ROUTER_HOSTNAME}\" | sudo tee -a /etc/hosts"
    echo " "
    echo "add these entries to your hosts file, and rerun the script when ready"
    return 1
  else
    echo -e "$(GREEN "Hosts file looks good")"
  fi
}

function verifyZitiVersionExists {
  setupZitiHome

  if ! setOs; then
    return 1
  fi

  detectArchitecture

  unset ZITI_BINARIES_VERSION

  ziticurl="$(curl -s https://${GITHUB_TOKEN:+${GITHUB_TOKEN}@}api.github.com/repos/openziti/ziti/releases/tags/"${ZITI_VERSION_OVERRIDE}")"
  # shellcheck disable=SC2155
  export ZITI_BINARIES_FILE=$(echo "${ziticurl}" | tr '\r\n' ' ' | jq -r '.assets[] | select(.name | startswith("'"ziti-${ZITI_OSTYPE}-${ZITI_ARCH}"'")) | .name')
  # shellcheck disable=SC2155
  export ZITI_BINARIES_VERSION=$(echo "${ziticurl}" | tr '\r\n' ' ' | jq -r '.tag_name')

  # Check if there was an error while trying to get the requested version
  if [[ "${ZITI_BINARIES_VERSION-}" == "null" ]]; then
    echo "ERROR: response missing '.tag_name': ${ziticurl}" >&2
    return 1
  fi

  echo "ZITI_BINARIES_VERSION: ${ZITI_BINARIES_VERSION}"
}

function detectArchitecture {
    ZITI_ARCH="amd64"
    detected_arch="$(uname -m)"
    # Apple M1 silicon
    if [[ "${detected_arch}" == *"arm"* ]] && [[ "${ZITI_OSTYPE}" == "darwin" ]]; then
      echo -e "$(YELLOW "WARN: It has been detected that you are using an Apple computer with ARM architecture. Deployment of Apple ARM architecture distributions is currently unsupported through git, the installer will pull darwin amd distribution instead.")"
    # LLVM 64 bit backends have merged so some versions of *nix use aarch64 while others use arm64 for parity with Apple
    elif [[ "${detected_arch}" == *"aarch64"* ]] || [[ "${detected_arch}" == *"arm64"* ]]; then
      ZITI_ARCH="arm64"
    elif [[ "${detected_arch}" == *"arm"* ]]; then
      ZITI_ARCH="arm"
    fi
}

function getLatestZitiVersion {
  setupZitiHome

  if ! setOs; then
    return 1
  fi

  detectArchitecture

  unset ZITI_BINARIES_VERSION

  if [[ "${ZITI_BINARIES_VERSION-}" == "" ]]; then
    zitilatest=$(curl -s https://${GITHUB_TOKEN:+${GITHUB_TOKEN}@}api.github.com/repos/openziti/ziti/releases/latest)
    # shellcheck disable=SC2155
    export ZITI_BINARIES_FILE=$(echo "${zitilatest}" | tr '\r\n' ' ' | jq -r '.assets[] | select(.name | startswith("'"ziti-${ZITI_OSTYPE}-${ZITI_ARCH}"'")) | .name')
    # shellcheck disable=SC2155
    export ZITI_BINARIES_VERSION=$(echo "${zitilatest}" | tr '\r\n' ' ' | jq -r '.tag_name')
  fi
  echo "ZITI_BINARIES_VERSION: ${ZITI_BINARIES_VERSION}"
}

function getZiti {
  setupZitiHome
  checkEnvVariable ZITI_HOME
  retVal=$?
  if [[ "${retVal}" != 0 ]]; then
    return 1
  fi

  ziti_bin_root="${ZITI_BIN_ROOT-}"
  if [[ "${ziti_bin_root}" == "" ]]; then
    ziti_bin_root="${ZITI_HOME-}/ziti-bin"
  fi
  export ZITI_BIN_ROOT="${ziti_bin_root}/ziti-bin"

  mkdir -p "${ziti_bin_root}"

  # Get the latest version unless a specific version is specified
  if [[ "${ZITI_VERSION_OVERRIDE-}" == "" ]]; then
    if ! getLatestZitiVersion; then
      return 1
    fi
  else
      # Check if an error occurred while trying to pull desired version (happens with incorrect version or formatting issue)
      if ! verifyZitiVersionExists; then
          echo -e "  * $(RED "ERROR: This version of ziti (${ZITI_VERSION_OVERRIDE}) could not be found. Please check the version and try again. The version should follow the format \"vx.x.x\".") "
          return 1
      fi
  fi

  if [[ "${ZITI_BIN_DIR-}" == "" ]]; then export ZITI_BIN_DIR="${ziti_bin_root}/ziti-${ZITI_BINARIES_VERSION}"; else echo "Using ZITI_BIN_DIR: ${ZITI_BIN_DIR}"; fi

  ZITI_BINARIES_FILE_ABSPATH="${ZITI_HOME-}/ziti-bin/${ZITI_BINARIES_FILE}"
  if ! test -f "${ZITI_BINARIES_FILE_ABSPATH}"; then
    zitidl="https://github.com/openziti/ziti/releases/download/${ZITI_BINARIES_VERSION-}/${ZITI_BINARIES_FILE}"
    echo -e 'Downloading '"$(BLUE "${zitidl}")"' to '"$(BLUE "${ZITI_BINARIES_FILE_ABSPATH}")"
    curl -Ls "${zitidl}" -o "${ZITI_BINARIES_FILE_ABSPATH}"
  else
    echo -e "$(YELLOW 'Already Downloaded ')""$(BLUE "${ZITI_BINARIES_FILE}")"' at: '"${ZITI_BINARIES_FILE_ABSPATH}"
  fi

  echo -e 'UNZIPPING '"$(BLUE "${ZITI_BINARIES_FILE_ABSPATH}")"' into: '"$(GREEN "${ZITI_BIN_DIR}")"
  rm -rf "${ziti_bin_root}/ziti-${ZITI_BINARIES_VERSION-}"
  if [[ "${ZITI_OSTYPE}" == "windows" ]]; then
    unzip "${ZITI_BINARIES_FILE_ABSPATH}" -d "${ZITI_BIN_DIR}"
    mv  "${ZITI_BIN_DIR}/ziti/"*  "${ZITI_BIN_DIR}/"
    rm -rf "${ZITI_BIN_DIR}/ziti/"*
    rmdir "${ZITI_BIN_DIR}/ziti/"
    chmod +x "${ZITI_BIN_DIR}/"*
  else
    tar -xf "${ZITI_BINARIES_FILE_ABSPATH}" --directory "${ziti_bin_root}"
    mv "${ziti_bin_root}/ziti" "${ZITI_BIN_DIR}"
  fi

  echo -e 'Marking executables at '"$(GREEN "${ZITI_BIN_DIR}")"' executable'
  chmod +x "${ZITI_BIN_DIR}/"*

  if [[ "${1-}" == "yes" ]]; then
    echo "Adding ${ZITI_BIN_DIR} to the path if necessary:"
    if [[ "$(echo "$PATH"|grep -q "${ZITI_BIN_DIR}" && echo "yes")" == "yes" ]]; then
      echo -e "$(GREEN "${ZITI_BIN_DIR}") is already on the path"
    else
      echo -e "adding $(RED "${ZITI_BIN_DIR}") to the path"
      export PATH=$PATH:"${ZITI_BIN_DIR}"
    fi
  fi
}

function checkPrereqs {
  commands_to_test=(curl jq)
  missing_requirements=""
  # verify all the commands required in the automation exist before trying to run the full suite
  for cmd in "${commands_to_test[@]}"
  do
      # checking all commands are on the path before continuing...
      if ! [[ -x "$(command -v "${cmd}")" ]]; then
          missing_requirements="${missing_requirements}    * ${cmd}"
      fi
  done
  # are requirements ? if yes, stop here and help 'em out
  if ! [[ "" = "${missing_requirements}" ]]; then
      echo " "
      echo "You're missing one or more commands that are used in this script."
      echo "Please ensure the commands listed are on the path and then try again."
      echo "${missing_requirements}"
      echo " "
      echo " "
      return 1
  else
    echo -e "$(GREEN "Prerequisites confirmed")"
  fi
}

function _portCheck {
  if [[ "${1-}" == "" ]] || [[ "${2-}" == "" ]]; then
    echo -e "_portCheck Usage: _portCheck <port> <portName>"
    return 0
  fi

  envVar="${1-}"
  if [[ -n "$ZSH_VERSION" ]]; then
    envVarValue="${(P)envVar}"
  elif [[ -n "$BASH_VERSION" ]]; then
    envVarValue="${!envVar}"
  else
    echo -e "$(YELLOW "Unknown/Unsupported shell, cannot verify availability of ${2-}'s intended port, proceed with caution")"
    return 0
  fi

  echo -e "Checking if ${2-}'s port (${envVarValue}) is available"
  portCheckResult=$(lsof -w -i :"${envVarValue}" 2> /dev/null)
  if [[ "${portCheckResult}" != "" ]]; then # Controller management plane
      echo -e "$(RED " ")"
      echo -e "$(RED "The intended ${2-} port (${envVarValue}) is currently being used, the process using this port should be closed or the port value should be changed.")"
      echo -e "$(RED "To use a different port, set the port value in ${envVar}")"
      echo -e "$(RED " ")"
      echo -e "$(RED "Example:")"
      echo -e "$(RED "export ${envVar}=1234")"
      echo -e "$(RED " ")"
      return 1
  fi
  return 0
}

function checkControllerName {
  if [[ "${ZITI_EDGE_CONTROLLER_HOSTNAME}" == *['!'@#\$%^\&*\(\)_+]* ]]; then
    echo -e "$(RED "  - The provided Network name contains an invalid character: '!'@#\$%^\&*()_+")"
    return 1
  fi
  return 0
}

function unsetZitiEnv {
  if [[ "${1-}" == "-s" ]]; then
    # Silent...
    for zEnvVar in $(set | grep -e "^ZITI_" | sort); do envvar="$(echo "${zEnvVar}" | cut -d '=' -f1)"; unset "${envvar}"; done
  else
    for zEnvVar in $(set | grep -e "^ZITI_" | sort); do envvar="$(echo "${zEnvVar}" | cut -d '=' -f1)"; echo unsetting "[${envvar}]${zEnvVar}"; unset "${envvar}"; done
  fi
  unset ZITIx_EXPRESS_COMPLETE
}

function issueGreeting {
  #echo "-------------------------------------------------------------"
  echo " "
  echo "                          _   _     _"
  echo "                    ____ (_) | |_  (_)"
  echo "                   |_  / | | | __| | |"
  echo "                    / /  | | | |_  | |"
  echo "                   /___| |_|  \__| |_|"
  echo "-------------------------------------------------------------"
  echo " "
  echo "This script will make it trivial to setup a very simple environment locally which will allow you to start"
  echo "learning ziti. This environment is suitable for development work only and is not a decent representation of"
  echo "a fully redundant production-caliber network."
  echo ""
  echo "Please note that this script will write files to your home directory into a directory named .ziti."
  echo -n "For you this location will be: "
  echo -e "$(BLUE "${ZITI_QUICKSTART_ENVROOT}")"
  echo " "
}

function setupZitiNetwork {
  if [[ "${1-}" == "" ]]; then
    echo " "
    echo "Creating a controller is effectively creating a network. The name of the network will be used when writing"
    echo "configuration files locally. Choose the name of your network now. The format of the network name should resemble"
    echo -n "what a hostname looks like. A good choice is to actually use your system's hostname: "
    echo -e "$(BLUE "${DEFAULT_ZITI_NETWORK}")"
    echo " "
    echo -en "$(echo -ne "Network Name [$(BLUE "${DEFAULT_ZITI_NETWORK}")]: ")"
    read -r ZITI_NETWORK
    echo " "
    if checkControllerName; then
      : #clear to continue
      if [[ "${ZITI_NETWORK-}" == "" ]]; then
        ZITI_NETWORK="${DEFAULT_ZITI_NETWORK}"
      fi
      echo "name: ${ZITI_NETWORK-}"
    else
      echo ""
      echo "============ FAILED TO SETUP NETWORK ============"
      return 1
    fi
    echo " "
  else
    ZITI_NETWORK="${1-}"
  fi
}

function setupZitiHome {
  if [[ "${ZITI_HOME-}" == "" ]]; then
    export ZITI_HOME="${HOME}/.ziti/quickstart/${ZITI_NETWORK-}"
    echo -e "using default ZITI_HOME: $(BLUE "${ZITI_HOME}")"
  fi
}

function generateEnvFile {

  echo -e "Generating new network with name: $(BLUE "${ZITI_NETWORK-}")"

  if [[ "${ZITI_CONTROLLER_RAWNAME-}" == "" ]]; then export ZITI_CONTROLLER_RAWNAME="${ZITI_NETWORK-}"; fi
  if [[ "${ZITI_CONTROLLER_HOSTNAME-}" == "" ]]; then export export ZITI_CONTROLLER_HOSTNAME="${ZITI_CONTROLLER_RAWNAME}"; fi
  if [[ "${ZITI_CTRL_PORT-}" == "" ]]; then export ZITI_CTRL_PORT="6262"; fi
  if [[ "${ZITI_EDGE_ROUTER_PORT-}" == "" ]]; then export ZITI_EDGE_ROUTER_PORT="3022"; fi

  if [[ "${ZITI_EDGE_CONTROLLER_RAWNAME-}" == "" ]]; then export export ZITI_EDGE_CONTROLLER_RAWNAME="${ZITI_NETWORK-}"; fi
  if [[ "${ZITI_EDGE_CONTROLLER_HOSTNAME-}" == "" ]]; then export export ZITI_EDGE_CONTROLLER_HOSTNAME="${ZITI_EDGE_CONTROLLER_RAWNAME}"; fi

  if [[ "${ZITI_ZAC_RAWNAME-}" == "" ]]; then export export ZITI_ZAC_RAWNAME="${ZITI_NETWORK-}"; fi
  if [[ "${ZITI_ZAC_HOSTNAME-}" == "" ]]; then export export ZITI_ZAC_HOSTNAME="${ZITI_ZAC_RAWNAME}"; fi

  if [[ "${ZITI_BIN_ROOT-}" == "" ]]; then
    export ZITI_BIN_ROOT="${ZITI_HOME-}/ziti-bin"
  fi

  export ENV_FILE="${ZITI_HOME-}/${ZITI_NETWORK-}.env"

  if ! ziti_createEnvFile; then
    return 1
  fi

  echo -e "environment file sourced from: $(BLUE "${ENV_FILE}")"
}

function ziti_expressConfiguration {
  if [[ "${ZITIx_EXPRESS_COMPLETE-}" != "" ]]; then
    echo -e "$(RED "  --- It looks like you've run an express install in this shell already. ---")"
    echo -en "Would you like to clear existing Ziti variables and continue (y/N)? "
    read -r
    echo " "
    if [[ "${REPLY}" == [Yy]* ]]; then
      echo -e "$(GREEN "Clearing existing Ziti variables and continuing with express install")"

      # Check if the user chose a specific version
      specifiedVersion=""
      if [[ "${ZITI_VERSION_OVERRIDE-}" != "" ]] && [[ "${ZITI_VERSION_OVERRIDE-}" != "${ZITI_BINARIES_VERSION-}" ]]; then
        # Don't allow overriding the version if ziti quickstart was already run, the DB may not be compatible
        echo -e "$(RED "  --- Overriding the ziti version is not supported if the version differs from one already installed. ---")"
        echo -en "Would you like to continue by using the latest version. (y/N)?"
        read -r
        echo " "
        if [[ "${REPLY}" == [Yy]* ]]; then
          unset ZITI_VERSION_OVERRIDE
        else
          return 1
        fi
      elif [[ "${ZITI_VERSION_OVERRIDE-}" != "" ]]; then
        echo -e "$(RED "  --- You have set the ZITI_VERSION_OVERRIDE value to ${ZITI_VERSION_OVERRIDE}. ---")"
        echo -en "Would you like to use this version again, choosing no will pull the latest version. (y/N)?"
        read -r
        echo " "
        if [[ "${REPLY}" == [Yy]* ]]; then
          specifiedVersion="${ZITI_VERSION_OVERRIDE}"
        fi
      fi

      # Silently clear ziti variables
      unsetZitiEnv "-s"

      if [[ "${specifiedVersion}" != "" ]]; then
        export ZITI_VERSION_OVERRIDE="${specifiedVersion}"
      fi

      # Stop any devices currently running to avoid port collisions
      stopRouter
      stopController
    else
      echo -e "$(RED "  --- Exiting express install ---")"
      return 1
    fi
  fi
  export ZITIx_EXPRESS_COMPLETE="true"
  echo " "
  echo "___________   _______________________________________^__"
  echo " ___   ___ |||  ___   ___   ___    ___ ___  |   __  ,----\ "
  echo "|   | |   |||| |   | |   | |   |  |   |   | |  |  | |_____\ "
  echo "|___| |___|||| |___| |___| |___|  | O | O | |  |  |        \ "
  echo "           ||| ===== EXPRESS ==== |___|___| |  |__|         )"
  echo "___________|||______________________________|______________/"
  echo "           |||                                        /--------"
  echo "-----------'''---------------------------------------'"
  echo ""
  if [[ "${ZITI_CONTROLLER_RAWNAME-}" != "" ]]; then echo "ZITI_CONTROLLER_RAWNAME OVERRIDDEN: $ZITI_CONTROLLER_RAWNAME"; fi
  if [[ "${ZITI_CONTROLLER_HOSTNAME-}" != "" ]]; then echo "ZITI_CONTROLLER_HOSTNAME OVERRIDDEN: $ZITI_CONTROLLER_HOSTNAME"; fi
  if [[ "${ZITI_EDGE_CONTROLLER_RAWNAME-}" != "" ]]; then echo "ZITI_EDGE_CONTROLLER_RAWNAME OVERRIDDEN: $ZITI_EDGE_CONTROLLER_RAWNAME"; fi
  if [[ "${ZITI_EDGE_CONTROLLER_HOSTNAME-}" != "" ]]; then echo "ZITI_EDGE_CONTROLLER_HOSTNAME OVERRIDDEN: $ZITI_EDGE_CONTROLLER_HOSTNAME"; fi
  if [[ "${ZITI_ZAC_RAWNAME-}" != "" ]]; then echo "ZITI_ZAC_RAWNAME OVERRIDDEN: $ZITI_ZAC_RAWNAME"; fi
  if [[ "${ZITI_ZAC_HOSTNAME-}" != "" ]]; then echo "ZITI_ZAC_HOSTNAME OVERRIDDEN: $ZITI_ZAC_HOSTNAME"; fi
  if [[ "${ZITI_EDGE_ROUTER_HOSTNAME-}" != "" ]]; then echo "ZITI_EDGE_ROUTER_HOSTNAME OVERRIDDEN: $ZITI_EDGE_ROUTER_HOSTNAME"; fi
  if [[ "${ZITI_EDGE_ROUTER_PORT-}" != "" ]]; then echo "ZITI_EDGE_ROUTER_PORT OVERRIDDEN: $ZITI_EDGE_ROUTER_PORT"; fi
  if [[ "${ZITI_EDGE_ROUTER_RAWNAME-}" != "" ]]; then echo "ZITI_EDGE_ROUTER_RAWNAME OVERRIDDEN: $ZITI_EDGE_ROUTER_RAWNAME"; fi

  echo " "
  echo " "
  echo -e "******** Setting Up Environment ********"
  if [[ "${1-}" == "" ]]; then
    nw="${DEFAULT_ZITI_NETWORK}"
  else
    nw="${1-}"
  fi

  setupZitiNetwork "${nw}"
  setupZitiHome
  echo -e "ZITI HOME SET TO: $(BLUE "${ZITI_HOME}")"

  if ! getZiti "no"; then
    echo -e "$(RED "getZiti failed")"
    return 1
  fi
  if ! generateEnvFile; then
    echo "Exiting as env file was not generated"
    return 1
  fi

  # Check Ports
  returnCnt=0
  _portCheck "ZITI_CTRL_PORT" "Controller"
  returnCnt=$((returnCnt + $?))
  _portCheck "ZITI_EDGE_ROUTER_PORT" "Edge Router"
  returnCnt=$((returnCnt + $?))
  _portCheck "ZITI_EDGE_CONTROLLER_PORT" "Edge Controller"
  returnCnt=$((returnCnt + $?))
  _portCheck "ZITI_CTRL_MGMT_PORT" "Controller Management Plane"
  returnCnt=$((returnCnt + $?))
  if [[ "${ZITI_EDGE_ROUTER_LISTENER_BIND_PORT-}" != "" ]]; then
    # This port can be explicitly set but is not always, only check if set
    _portCheck "ZITI_EDGE_ROUTER_LISTENER_BIND_PORT" "Router Listener Bind Port"
    returnCnt=$((returnCnt + $?))
  fi
  if [[ "returnCnt" -gt "0" ]]; then return 1; fi

  #checkHostsFile

  echo " "
  echo " "
  echo -e "******** Setting Up Public Key Infrastructure ********"
  createPki

  echo " "
  echo " "
  echo -e "******** Setting Up Controller ********"
  createControllerConfig
  #createControllerSystemdFile
  initializeController
  startController
  echo "waiting for the controller to come online to allow the edge router to enroll"

  waitForController

  zitiLogin

  echo " "
  echo " "
  echo -e "******** Setting Up Edge Routers ********"
  echo -e "----------  Creating an edge router policy allowing all identities to connect to routers with a $(GREEN "#public") attribute"
  "${ZITI_BIN_DIR-}/ziti" edge delete edge-router-policy allEdgeRouters > /dev/null
  "${ZITI_BIN_DIR-}/ziti" edge create edge-router-policy allEdgeRouters --edge-router-roles '#public' --identity-roles '#all' > /dev/null

  echo -e "----------  Creating a service edge router policy allowing all services to use $(GREEN "#public") edge routers"
  "${ZITI_BIN_DIR-}/ziti" edge delete service-edge-router-policy allSvcAllRouters > /dev/null
  "${ZITI_BIN_DIR-}/ziti" edge create service-edge-router-policy allSvcAllRouters --edge-router-roles '#all' --service-roles '#all' > /dev/null

  echo "USING ZITI_EDGE_ROUTER_RAWNAME: $ZITI_EDGE_ROUTER_RAWNAME"

  createRouterPki "${ZITI_EDGE_ROUTER_RAWNAME}"

  createEdgeRouterConfig "${ZITI_EDGE_ROUTER_RAWNAME}"
  #createRouterSystemdFile "${ZITI_EDGE_ROUTER_RAWNAME}"

  echo "----------  Creating edge-router ${ZITI_EDGE_ROUTER_RAWNAME}...."
  "${ZITI_BIN_DIR-}/ziti" edge delete edge-router "${ZITI_EDGE_ROUTER_RAWNAME}" > /dev/null
  "${ZITI_BIN_DIR-}/ziti" edge create edge-router "${ZITI_EDGE_ROUTER_RAWNAME}" -o "${ZITI_HOME_OS_SPECIFIC}/${ZITI_EDGE_ROUTER_RAWNAME}.jwt" -t -a "public"> /dev/null
  sleep 1
  echo "----------  Enrolling edge-router ${ZITI_EDGE_ROUTER_RAWNAME}...."

  "${ZITI_BIN_DIR-}/ziti-router" enroll "${ZITI_HOME_OS_SPECIFIC}/${ZITI_EDGE_ROUTER_RAWNAME}.yaml" --jwt "${ZITI_HOME_OS_SPECIFIC}/${ZITI_EDGE_ROUTER_RAWNAME}.jwt" &> "${ZITI_HOME_OS_SPECIFIC}/${ZITI_EDGE_ROUTER_RAWNAME}.enrollment.log"
  echo ""

<<<<<<< HEAD
  echo -e "******** Setting Up Default Service ********"

  echo "----------  Creating a REST API service ziti.rest.api:80...."
  createAPIService

  stopZitiController
=======
  stopController
>>>>>>> c74a17a9
  echo "Edge Router enrolled. Controller stopped."

  echo ""
  echo -e "$(GREEN "Congratulations. Express setup complete!")"
  echo -e "Start your Ziti Controller by running the function: $(BLUE "startController")"
  echo -e "Start your Ziti Edge Router by running : $(BLUE 'startRouter')"
  echo ""
}

function decideToUseDefaultZitiHome {
  yn=""
  while true
  do
    echo "ZITI_HOME has not been set. Do you want to use the default ZITI_HOME: ${DEFAULT_ZITI_HOME_LOCATION}"
    echo " "
    echo -en "Select an action: "
    read -r yn
    case $yn in
        [yY]* )
            ZITI_HOME="${DEFAULT_ZITI_HOME_LOCATION}"
            break;;
        [Nn]* )
            echo ""
            return 1;;
        * )
            echo " "
            echo "Answer $yn is not valid. Please answer yes or no. (y/n [yes/NO])";;
    esac
    yn=
  done
  echo " "
}

function decideOperation {
  yn="${1-}"
  while true
  do
    if [[ "${yn}" == "" ]]; then
      echo "What sort of operation are you looking to perform?"
      echo "  1.) Express configuration - a simple overlay will be spawned containing one controller and two edge routers"
      echo "  2.) Create Controller configuration - answer a few questions and a controller config will be emitted"
      echo "  3.) Create Edge Router configuration - answer a few questions and an edge router config will be emitted"
      echo "  4.) Start a network with the provided name"
      echo " "
      echo -en "Select an action: "
      read -r yn
    fi
    case $yn in
        [1]* )
            ziti_expressConfiguration "$2"
            break;;
        [2]* )
            generateEnvFile

            ;;
        [3]* )
            echo "333 has been chosen"
            echo " "
            ;;
        [4]* )
            echo "4444 has been chosen"
            echo " "
            ;;
        [yYqQeE]* )
            break
            ;;
        [Nn]* )
            echo ""; echo "Ok - come back when you're ready."
            exit;;
        * ) echo "Please answer yes or no. (yes/NO)";;
    esac
    yn=
  done
  echo " "
}

function expressInstall {
  #greet the user with the banner and quick blurb about what to expect
  issueGreeting

  #make sure the user has all the necessary commands to be successful
  checkPrereqs
  retval=$?
  if [ $retval -ne 0 ]; then
    return 1
  fi
  echo "Let's get started creating your local development network!"
  echo ""
  echo ""

  #prompt the user for input and do what they want/need
  decideOperation 1 "${1-}"
}

function pki_client_server {
  allow_list=${1-}
  ZITI_CA_NAME_local=$2
  ip_local=$3
  file_name=$4

  if [[ "${ip_local}" == "" ]]; then
    ip_local="127.0.0.1"
  fi

  if ! test -f "${ZITI_PKI}/${ZITI_CA_NAME_local}/keys/${file_name}-server.key"; then
    echo "Creating server cert from ca: ${ZITI_CA_NAME_local} for ${allow_list} / ${ip_local}"
    "${ZITI_BIN_DIR-}/ziti" pki create server --pki-root="${ZITI_PKI_OS_SPECIFIC}" --ca-name "${ZITI_CA_NAME_local}" \
          --server-file "${file_name}-server" \
          --dns "${allow_list}" --ip "${ip_local}" \
          --server-name "${file_name} server certificate"
  else
    echo "Creating server cert from ca: ${ZITI_CA_NAME_local} for ${allow_list}"
    echo "key exists"
  fi

  if ! test -f "${ZITI_PKI}/${ZITI_CA_NAME_local}/keys/${file_name}-client.key"; then
    echo "Creating client cert from ca: ${ZITI_CA_NAME_local} for ${allow_list}"
    "${ZITI_BIN_DIR-}/ziti" pki create client --pki-root="${ZITI_PKI_OS_SPECIFIC}" --ca-name "${ZITI_CA_NAME_local}" \
          --client-file "${file_name}-client" \
          --key-file "${file_name}-server" \
          --client-name "${file_name}"
  else
    echo "Creating client cert from ca: ${ZITI_CA_NAME_local} for ${allow_list}"
    echo "key exists"
  fi
  echo " "
}

function pki_create_ca {
  cert=$1

  echo "Creating CA: ${cert}"
  if ! test -f "${ZITI_PKI}/${cert}/keys/${cert}.key"; then
    "${ZITI_BIN_DIR}/ziti" pki create ca --pki-root="${ZITI_PKI_OS_SPECIFIC}" --ca-file="${cert}" --ca-name="${cert} Root CA"
  else
    echo "key exists"
  fi
  echo " "
}

function pki_create_intermediate {
  echo "Creating intermediate: ${1} ${2} ${3}"
  if ! test -f "${ZITI_PKI}/${2}/keys/${2}.key"; then
    "${ZITI_BIN_DIR}/ziti" pki create intermediate --pki-root "${ZITI_PKI_OS_SPECIFIC}" --ca-name "${1}" \
          --intermediate-name "${2}" \
          --intermediate-file "${2}" --max-path-len "${3}"
  else
    echo "key exists"
  fi
  echo " "
}
function printUsage() {
    echo "Usage: ${1-} [cert to test] [ca pool to use]"
}

function verifyCertAgainstPool() {
  if [[ "" == "${1-}" ]]
  then
      printUsage "verifyCertAgainstPool"
      return 1
  fi

  if [[ "" == "$2" ]]
  then
      printUsage "verifyCertAgainstPool"
      return 1
  fi

  echo "    Verifying that this certificate:"
  echo "        - ${1-}"
  echo "    is valid for this ca pool:"
  echo "        - $2"
  echo ""
  openssl verify -partial_chain -CAfile "$2" "${1-}"
  # shellcheck disable=SC2181
  if [ $? -eq 0 ]; then
      echo ""
      echo "============      SUCCESS!      ============"
  else
      echo ""
      echo "============ FAILED TO VALIDATE ============"
  fi
}

function showIssuerAndSubjectForPEM() {
  echo "Displaying Issuer and Subject for cert pool:"
  echo "    ${1-}"
  openssl crl2pkcs7 -nocrl -certfile "${1-}" | openssl pkcs7 -print_certs -text -noout | grep -E "(Subject|Issuer)"
}

function createRouterPki {
  # Allow router name to be passed in as arg
  router_name="${1-}"
  if [[ "${router_name}" == "" ]]; then
    echo -e "  * ERROR: $(RED "routerName needs to be supplied") "
    return 1
  fi
  mkdir -p "${ZITI_PKI_OS_SPECIFIC}/routers/${router_name}"
  export ZITI_ROUTER_IDENTITY_CERT="${ZITI_PKI_OS_SPECIFIC}/routers/${router_name}/client.cert"
  export ZITI_ROUTER_IDENTITY_SERVER_CERT="${ZITI_PKI_OS_SPECIFIC}/routers/${router_name}/server.cert"
  export ZITI_ROUTER_IDENTITY_KEY="${ZITI_PKI_OS_SPECIFIC}/routers/${router_name}/server.key"
  export ZITI_ROUTER_IDENTITY_CA="${ZITI_PKI_OS_SPECIFIC}/routers/${router_name}/cas.cert"
  pki_client_server "${router_name},localhost,127.0.0.1,${ZITI_NETWORK}" "${ZITI_CONTROLLER_INTERMEDIATE_NAME}" "${ZITI_EDGE_ROUTER_IP_OVERRIDE-}" "${router_name}"
}

function createPrivateRouterConfig {
  # Allow router name to be passed in as arg
  router_name="${1-}"
  if [[ "${router_name}" == "" ]]; then

    # If router name is not passed as arg, prompt user for input
    echo -e "$(YELLOW "createPrivateRouterConfig requires a router name to be supplied") "
    default_router_name="${ZITI_EDGE_ROUTER_RAWNAME}"
    echo -en "Enter router name (${default_router_name}):"
    read -r router_name

    # Accept the default if no name provided
    if [[ "${router_name}" == "" ]]; then
      # Check for overwrite of default file
      router_name="${default_router_name}"
      if [[ -f "${ZITI_HOME-}/${router_name}.yaml" ]]; then
        echo -en "This will overwrite the existing file, continue (y/N)? "
        read -r
        echo " ${REPLY}"
        if [[ "${REPLY}" == [^Yy]* ]]; then
          echo -e "$(RED "  --- Cancelling overwrite ---")"
          return 1
        fi
      fi
    fi
  fi

  # Make sure necessary env variables are set
  checkEnvVariable ZITI_HOME
  retVal=$?
  if [[ "${retVal}" != 0 ]]; then
    return 1
  fi

  output_file="${ZITI_HOME-}/${router_name}.yaml"

  getFileOverwritePermission "${output_file}"
  retVal=$?
  if [[ "${retVal}" != 0 ]]; then
    return 1
  fi

  "${ZITI_BIN_DIR}/ziti" create config router edge --routerName "${router_name}" --private > "${output_file}"
  echo -e "Router configuration file written to: $(BLUE "${output_file}")"
}

function createPki {
  echo "Generating PKI"

  pki_create_ca "${ZITI_CONTROLLER_ROOTCA_NAME}"
  pki_create_ca "${ZITI_EDGE_CONTROLLER_ROOTCA_NAME}"
  pki_create_ca "${ZITI_SIGNING_ROOTCA_NAME}"

  ZITI_SPURIOUS_INTERMEDIATE="${ZITI_SIGNING_INTERMEDIATE_NAME}_spurious_intermediate"
  pki_create_intermediate "${ZITI_CONTROLLER_ROOTCA_NAME}" "${ZITI_CONTROLLER_INTERMEDIATE_NAME}" 1
  pki_create_intermediate "${ZITI_EDGE_CONTROLLER_ROOTCA_NAME}" "${ZITI_EDGE_CONTROLLER_INTERMEDIATE_NAME}" 1
  pki_create_intermediate "${ZITI_SIGNING_ROOTCA_NAME}" "${ZITI_SPURIOUS_INTERMEDIATE}" 2
  pki_create_intermediate "${ZITI_SPURIOUS_INTERMEDIATE}" "${ZITI_SIGNING_INTERMEDIATE_NAME}" 1

  echo " "
  pki_allow_list_dns="${ZITI_CONTROLLER_HOSTNAME},localhost,${ZITI_NETWORK}"
  if [[ "${ZITI_EDGE_CONTROLLER_HOSTNAME}" != "" ]]; then pki_allow_list_dns="${pki_allow_list_dns},${ZITI_EDGE_CONTROLLER_HOSTNAME}"; fi
  if [[ "${EXTERNAL_DNS}" != "" ]]; then pki_allow_list_dns="${pki_allow_list_dns},${EXTERNAL_DNS}"; fi
  pki_allow_list_ip="127.0.0.1"
  if [[ "${ZITI_EDGE_CONTROLLER_IP_OVERRIDE}" != "" ]]; then pki_allow_list_ip="${pki_allow_list_ip},${ZITI_EDGE_CONTROLLER_IP_OVERRIDE}"; fi
  if [[ "${EXTERNAL_IP}" != "" ]]; then pki_allow_list_ip="${pki_allow_list_ip},${EXTERNAL_IP}"; fi

  pki_client_server "${pki_allow_list_dns}" "${ZITI_CONTROLLER_INTERMEDIATE_NAME}" "${pki_allow_list_ip}" "${ZITI_CONTROLLER_HOSTNAME}"
  pki_client_server "${pki_allow_list_dns}" "${ZITI_EDGE_CONTROLLER_INTERMEDIATE_NAME}" "${pki_allow_list_ip}" "${ZITI_EDGE_CONTROLLER_HOSTNAME}"
}



function createFabricRouterConfig {
  # Allow router name to be passed in as arg
  router_name="${1-}"
  if [[ "${router_name}" == "" ]]; then

    # If router name is not passed as arg, prompt user for input
    echo -e "$(YELLOW "createFabricRouterConfig requires a router name to be supplied") "
    default_router_name="${ZITI_EDGE_ROUTER_RAWNAME}"
    echo -en "Enter router name (${default_router_name}):"
    read -r router_name

    # Accept the default if no name provided
    if [[ "${router_name}" == "" ]]; then
      # Check for overwrite of default file
      router_name="${default_router_name}"
    fi
  fi

  checkEnvVariable ZITI_HOME
  retVal=$?
  if [[ "${retVal}" != 0 ]]; then
    return 1
  fi

  output_file="${ZITI_HOME}/${router_name}.yaml"

  getFileOverwritePermission "${output_file}"
  retVal=$?
  if [[ "${retVal}" != 0 ]]; then
    return 1
  fi

  "${ZITI_BIN_DIR}/ziti" create config router fabric --routerName "${router_name}" > "${output_file}"
  echo -e "Fabric router configuration file written to: $(BLUE "${output_file}")"
}

function createEdgeRouterWssConfig {
  # Allow router name to be passed in as arg
  router_name="${1-}"
  if [[ "${router_name}" == "" ]]; then

    # If router name is not passed as arg, prompt user for input
    echo -e "$(YELLOW "createEdgeRouterWssConfig requires a router name to be supplied") "
    default_router_name="${ZITI_EDGE_ROUTER_RAWNAME}"
    echo -en "Enter router name (${default_router_name}):"
    read -r router_name

    # Accept the default if no name provided
    if [[ "${router_name}" == "" ]]; then
      # Check for overwrite of default file
      router_name="${default_router_name}"
      getFileOverwritePermission "${ZITI_HOME-}/${router_name}.yaml"
      retVal=$?
      if [[ "${retVal}" != 0 ]]; then
        return 1
      fi
    fi
  fi

  # Make sure necessary env variables are set
  checkEnvVariable ZITI_HOME ZITI_BIN_DIR
  retVal=$?
  if [[ "${retVal}" != 0 ]]; then
    return 1
  fi

  output_file="${ZITI_HOME-}/${router_name}.yaml"

  getFileOverwritePermission "${output_file}"
  retVal=$?
  if [[ "${retVal}" != 0 ]]; then
    return 1
  fi

  "${ZITI_BIN_DIR}/ziti" create config router edge --wss --routerName "${router_name}" > "${output_file}"
  echo -e "WSS Edge router wss configuration file written to: $(BLUE "${output_file}")"
}

# shellcheck disable=SC2120
function createEdgeRouterConfig {
  # Allow router name to be passed in as arg
  router_name="${1-}"
  if [[ "${router_name}" == "" ]]; then

    # If router name is not passed as arg, prompt user for input
    echo -e "$(YELLOW "createEdgeRouterConfig requires a router name to be supplied") "
    default_router_name="${ZITI_EDGE_ROUTER_RAWNAME}"
    echo -en "Enter router name (${default_router_name}):"
    read -r router_name

    # Accept the default if no name provided
    if [[ "${router_name}" == "" ]]; then
      # Check for overwrite of default file
      router_name="${default_router_name}"
      getFileOverwritePermission "${ZITI_HOME-}/${router_name}.yaml"
      retVal=$?
      if [[ "${retVal}" != 0 ]]; then
        return 1
      fi
    fi
  fi

  # Make sure necessary env variables are set
  checkEnvVariable ZITI_HOME ZITI_BIN_DIR
  retVal=$?
  if [[ "${retVal}" != 0 ]]; then
    return 1
  fi

  output_file="${ZITI_HOME}/${router_name}.yaml"

  getFileOverwritePermission "${output_file}"
  retVal=$?
  if [[ "${retVal}" != 0 ]]; then
    return 1
  fi

  "${ZITI_BIN_DIR}/ziti" create config router edge --routerName "${router_name}" > "${output_file}"
  echo -e "edge router configuration file written to: $(BLUE "${output_file}")"
}

# shellcheck disable=SC2120
function createControllerConfig {
  # Allow controller name to be passed in as arg
  controller_name="${1-}"
  # If no controller name provided and env var is not set, prompt user for a controller name
  if [[ "${controller_name}" == "" ]] && [[ -z "${ZITI_EDGE_CONTROLLER_RAWNAME}" ]]; then
        echo -e "$(YELLOW "createControllerConfig requires a controller name to be supplied") "
        echo -en "Enter controller name: "
        read -r controller_name

        # Quit if no name is provided
        if [[ "${controller_name}" == "" ]]; then
          echo -e "$(RED "  --- Invalid controller name provided ---")"
          return 1
        fi
  # If no controller name provided and env var is set, use env var
  elif [[ "${controller_name}" == "" ]] && [[ -n "${ZITI_EDGE_CONTROLLER_RAWNAME}" ]]; then
    controller_name="${ZITI_EDGE_CONTROLLER_RAWNAME}"
  fi

  # Make sure necessary env variables are set
  checkEnvVariable ZITI_HOME
  retVal=$?
  if [[ "${retVal}" != 0 ]]; then
    return 1
  fi

  cat "${ZITI_CTRL_IDENTITY_SERVER_CERT}" > "${ZITI_CTRL_IDENTITY_CA}"
  cat "${ZITI_SIGNING_CERT}" >> "${ZITI_CTRL_IDENTITY_CA}"
  echo -e "wrote CA file to: $(BLUE "${ZITI_CTRL_IDENTITY_CA}")"

  output_file="${ZITI_HOME}/${controller_name}.yaml"

  getFileOverwritePermission "${output_file}"
  retVal=$?
  if [[ "${retVal}" != 0 ]]; then
    return 1
  fi

  "${ZITI_BIN_DIR}/ziti" create config controller > "${output_file}"

  echo -e "Controller configuration file written to: $(BLUE "${output_file}")"
}

# shellcheck disable=SC2120
function ziti_createEnvFile {
  checkEnvVariable ZITI_HOME
  retVal=$?
  if [[ "${retVal}" != 0 ]]; then
    if decideToUseDefaultZitiHome; then
      ZITI_HOME="${DEFAULT_ZITI_HOME_LOCATION}"
    else
      return 1
    fi
  fi

  export ZITI_HOME="${ZITI_HOME}"
  if [[ "${ZITI_OSTYPE}" == "windows" ]]; then
    ZITI_HOME_OS_SPECIFIC="$(cygpath -m "${ZITI_HOME}")"
    export ZITI_HOME_OS_SPECIFIC
  else
    export ZITI_HOME_OS_SPECIFIC="${ZITI_HOME}"
  fi
  export ENV_FILE="${ZITI_HOME}/${ZITI_NETWORK}.env"
  export ZITI_SHARED="${ZITI_HOME}"

  checkEnvVariable ENV_FILE
  retVal=$?
  if [[ "${retVal}" != 0 ]]; then
    return 1
  fi

  if [[ "${network_name-}" != "" ]]; then
    export ZITI_NETWORK="${network_name}"
  fi

  if [[ "${ZITI_NETWORK-}" == "" ]]; then
    if [[ "${1-}" != "" ]]; then
      export ZITI_NETWORK="${1-}"
    fi
    if [[ "${ZITI_NETWORK-}" = "" ]]; then
      echo -e "$(YELLOW "WARN: ZITI_NETWORK HAS NOT BEEN DECLARED! USING hostname: ${DEFAULT_ZITI_NETWORK}")"
      # shellcheck disable=SC2155
      export ZITI_NETWORK="${DEFAULT_ZITI_NETWORK}"
    fi
  fi

  echo "ZITI_NETWORK set to: ${ZITI_NETWORK}"

  if [[ "${ZITI_USER-}" == "" ]]; then export ZITI_USER="admin"; fi
  if [[ "${ZITI_PWD-}" == "" ]]; then 
    ZITI_PWD="$(tr -dc _A-Z-a-z-0-9 < /dev/urandom | head -c32)"
    echo -en "Do you want to keep the generated admin password '$ZITI_PWD'? (Y/n)"
    # shellcheck disable=SC2162
    read -r pwd_reply
    if [[ -z "${pwd_reply}" || ${pwd_reply} =~ [yY] ]]; then
      echo "INFO: using ZITI_PWD=${ZITI_PWD}"
    else
      echo -en "Type the preferred admin password and press <enter>"
      read -r ZITI_PWD
    fi
  fi
  if [[ "${ZITI_DOMAIN_SUFFIX-}" == "" ]]; then export ZITI_DOMAIN_SUFFIX=""; fi
  if [[ "${ZITI_ID-}" == "" ]]; then export ZITI_ID="${ZITI_HOME}/identities.yaml"; fi

  export ZITI_PKI="${ZITI_SHARED}/pki"
  if [[ "${ZITI_OSTYPE}" == "windows" ]]; then
    ZITI_PKI_OS_SPECIFIC="$(cygpath -m "${ZITI_PKI}")"
    export ZITI_PKI_OS_SPECIFIC
  else
    export ZITI_PKI_OS_SPECIFIC="${ZITI_PKI}"
  fi
  if [[ "${ZITI_EDGE_CONTROLLER_PORT-}" == "" ]]; then export ZITI_EDGE_CONTROLLER_PORT="1280"; fi

  if [[ "${ZITI_CONTROLLER_HOSTNAME-}" == "" ]]; then export ZITI_CONTROLLER_HOSTNAME="${ZITI_CONTROLLER_RAWNAME}${ZITI_DOMAIN_SUFFIX}"; fi
  if [[ "${ZITI_CTRL_ADVERTISED_ADDRESS-}" == "" ]]; then export ZITI_CTRL_ADVERTISED_ADDRESS="${ZITI_CONTROLLER_HOSTNAME}"; fi
  if [[ "${ZITI_EDGE_CONTROLLER_HOSTNAME-}" == "" ]]; then export ZITI_EDGE_CONTROLLER_HOSTNAME="${ZITI_EDGE_CONTROLLER_RAWNAME}${ZITI_DOMAIN_SUFFIX}"; fi
  if [[ "${ZITI_ZAC_HOSTNAME-}" == "" ]]; then export ZITI_ZAC_HOSTNAME="${ZITI_ZAC_RAWNAME}${ZITI_DOMAIN_SUFFIX}"; fi
  if [[ "${ZITI_EDGE_CTRL_ADVERTISED-}" == "" ]]; then export ZITI_EDGE_CTRL_ADVERTISED="${ZITI_EDGE_CONTROLLER_HOSTNAME}:${ZITI_EDGE_CONTROLLER_PORT}"; fi

  export ZITI_SIGNING_CERT_NAME="${ZITI_NETWORK}-signing"

  export ZITI_CONTROLLER_ROOTCA_NAME="${ZITI_CONTROLLER_HOSTNAME}-root-ca"
  export ZITI_CONTROLLER_INTERMEDIATE_NAME="${ZITI_CONTROLLER_HOSTNAME}-intermediate"

  export ZITI_EDGE_CONTROLLER_ROOTCA_NAME="${ZITI_EDGE_CONTROLLER_HOSTNAME}-root-ca"
  export ZITI_EDGE_CONTROLLER_INTERMEDIATE_NAME="${ZITI_EDGE_CONTROLLER_HOSTNAME}-intermediate"

  export ZITI_SIGNING_ROOTCA_NAME="${ZITI_SIGNING_CERT_NAME}-root-ca"
  export ZITI_SIGNING_INTERMEDIATE_NAME="${ZITI_SIGNING_CERT_NAME}-intermediate"

  export ZITI_BIN_ROOT="${ZITI_HOME}/ziti-bin"

  if [[ "${ZITI_CTRL_MGMT_PORT-}" == "" ]]; then export ZITI_CTRL_MGMT_PORT="10000"; fi
  if [[ "${ZITI_CTRL_MGMT_HOST_PORT-}" == "" ]]; then export ZITI_CTRL_MGMT_HOST_PORT="${ZITI_CONTROLLER_HOSTNAME}:${ZITI_CTRL_MGMT_PORT}"; fi
  if [[ "${ZITI_CTRL_IDENTITY_CERT-}" == "" ]]; then export ZITI_CTRL_IDENTITY_CERT="${ZITI_PKI_OS_SPECIFIC}/${ZITI_CONTROLLER_INTERMEDIATE_NAME}/certs/${ZITI_CONTROLLER_HOSTNAME}-client.cert"; fi
  if [[ "${ZITI_CTRL_IDENTITY_SERVER_CERT-}" == "" ]]; then export ZITI_CTRL_IDENTITY_SERVER_CERT="${ZITI_PKI_OS_SPECIFIC}/${ZITI_CONTROLLER_INTERMEDIATE_NAME}/certs/${ZITI_CONTROLLER_HOSTNAME}-server.chain.pem"; fi
  if [[ "${ZITI_CTRL_IDENTITY_KEY-}" == "" ]]; then export ZITI_CTRL_IDENTITY_KEY="${ZITI_PKI_OS_SPECIFIC}/${ZITI_CONTROLLER_INTERMEDIATE_NAME}/keys/${ZITI_CONTROLLER_HOSTNAME}-server.key"; fi
  if [[ "${ZITI_CTRL_IDENTITY_CA-}" == "" ]]; then export ZITI_CTRL_IDENTITY_CA="${ZITI_PKI_OS_SPECIFIC}/cas.pem"; fi
  if [[ "${ZITI_EDGE_CTRL_ADVERTISED_HOST_PORT}" == "" ]]; then export export ZITI_EDGE_CTRL_ADVERTISED_HOST_PORT="${ZITI_EDGE_CONTROLLER_HOSTNAME}:${ZITI_EDGE_CONTROLLER_PORT}"; fi
  if [[ "${ZITI_EDGE_CTRL_IDENTITY_CERT}" == "" ]]; then export export ZITI_EDGE_CTRL_IDENTITY_CERT="${ZITI_PKI_OS_SPECIFIC}/${ZITI_EDGE_CONTROLLER_INTERMEDIATE_NAME}/certs/${ZITI_EDGE_CONTROLLER_HOSTNAME}-client.cert"; fi
  if [[ "${ZITI_EDGE_CTRL_IDENTITY_SERVER_CERT}" == "" ]]; then export export ZITI_EDGE_CTRL_IDENTITY_SERVER_CERT="${ZITI_PKI_OS_SPECIFIC}/${ZITI_EDGE_CONTROLLER_INTERMEDIATE_NAME}/certs/${ZITI_EDGE_CONTROLLER_HOSTNAME}-server.chain.pem"; fi
  if [[ "${ZITI_EDGE_CTRL_IDENTITY_KEY}" == "" ]]; then export export ZITI_EDGE_CTRL_IDENTITY_KEY="${ZITI_PKI_OS_SPECIFIC}/${ZITI_EDGE_CONTROLLER_INTERMEDIATE_NAME}/keys/${ZITI_EDGE_CONTROLLER_HOSTNAME}-server.key"; fi
  if [[ "${ZITI_EDGE_CTRL_IDENTITY_CA}" == "" ]]; then export export ZITI_EDGE_CTRL_IDENTITY_CA="${ZITI_PKI_OS_SPECIFIC}/${ZITI_EDGE_CONTROLLER_INTERMEDIATE_NAME}/certs/${ZITI_EDGE_CONTROLLER_INTERMEDIATE_NAME}.cert"; fi

  if [[ "${ZITI_SIGNING_CERT}" == "" ]]; then export export ZITI_SIGNING_CERT="${ZITI_PKI_OS_SPECIFIC}/${ZITI_SIGNING_INTERMEDIATE_NAME}/certs/${ZITI_SIGNING_INTERMEDIATE_NAME}.cert"; fi
  if [[ "${ZITI_SIGNING_KEY}" == "" ]]; then export export ZITI_SIGNING_KEY="${ZITI_PKI_OS_SPECIFIC}/${ZITI_SIGNING_INTERMEDIATE_NAME}/keys/${ZITI_SIGNING_INTERMEDIATE_NAME}.key"; fi

  if [[ "${ZITI_EDGE_ROUTER_RAWNAME-}" == "" ]]; then ZITI_EDGE_ROUTER_RAWNAME="${ZITI_NETWORK}-edge-router"; fi

  mkdir -p "${ZITI_BIN_ROOT}"
  mkdir -p "${ZITI_HOME}/db"
  mkdir -p "${ZITI_PKI}"

  echo "" > "${ENV_FILE}"
  for zEnvVar in $(set | grep -e "^ZITI_" | sort); do envvar="$(echo "${zEnvVar}" | cut -d '=' -f1)"; envval="$(echo "${zEnvVar}" | cut -d '=' -f2-100)"; echo "export ${envvar}=\"${envval}\"" >> "${ENV_FILE}"; done

  export PFXLOG_NO_JSON=true
  # shellcheck disable=SC2129
  echo "export PFXLOG_NO_JSON=true" >> "${ENV_FILE}"

  echo "alias zec='ziti edge'" >> "${ENV_FILE}"
  echo "alias zlogin='ziti edge login \"\${ZITI_EDGE_CTRL_ADVERTISED}\" -u \"\${ZITI_USER-}\" -p \"\${ZITI_PWD}\" -c \"\${ZITI_PKI}/\${ZITI_EDGE_CONTROLLER_INTERMEDIATE_NAME}/certs/\${ZITI_EDGE_CONTROLLER_INTERMEDIATE_NAME}.cert\"'" >> "${ENV_FILE}"
  echo "alias zitiLogin='ziti edge login \"\${ZITI_EDGE_CTRL_ADVERTISED}\" -u \"\${ZITI_USER-}\" -p \"\${ZITI_PWD}\" -c \"\${ZITI_PKI}/\${ZITI_EDGE_CONTROLLER_INTERMEDIATE_NAME}/certs/\${ZITI_EDGE_CONTROLLER_INTERMEDIATE_NAME}.cert\"'" >> "${ENV_FILE}"
  echo "alias psz='ps -ef | grep ziti'" >> "${ENV_FILE}"

  #when sourcing the emitted file add the bin folder to the path
  tee -a "${ENV_FILE}" > /dev/null <<'heredoc'
echo " "
if [[ ! "$(echo "$PATH"|grep -q "${ZITI_BIN_DIR}" && echo "yes")" == "yes" ]]; then
  echo "adding ${ZITI_BIN_DIR} to the path"
  export PATH=$PATH:"${ZITI_BIN_DIR}"
else
echo    "                  ziti binaries are located at: ${ZITI_BIN_DIR}"
echo -e 'add this to your path if you want by executing: export PATH=$PATH:'"${ZITI_BIN_DIR}"
echo " "
fi
heredoc

echo -e "env file written to: $(BLUE "${ENV_FILE}")"
}

function waitForController {
  #devnull="/dev/null"
  #if [[ "${ZITI_OSTYPE}" == "windows" ]]; then
  #  devnull="nul"
  #fi
  # shellcheck disable=SC2091
  #until $(curl -o /dev/null -sk /dev/null --fail "https://${ZITI_EDGE_CTRL_ADVERTISED}"); do
  #    echo "waiting for https://${ZITI_EDGE_CTRL_ADVERTISED}"
  #    sleep 2
  #done
  while [[ "$(curl -w "%{http_code}" -m 1 -s -k -o /dev/null https://"${ZITI_EDGE_CTRL_ADVERTISED}"/version)" != "200" ]]; do
    echo "waiting for https://${ZITI_EDGE_CTRL_ADVERTISED}"
    sleep 3
  done
}

function createControllerSystemdFile {
  # Allow controller name to be passed in as arg
  controller_name="${1-}"
  # If no controller name provided and env var is not set, prompt user for a controller name
  if [[ "${controller_name}" == "" ]] && [[ -z "${ZITI_EDGE_CONTROLLER_RAWNAME}" ]]; then
        echo -e "$(YELLOW "createControllerSystemdFile requires a controller name to be supplied") "
        echo -en "Enter controller name:"
        read -r controller_name

        # Quit if no name is provided
        if [[ "${controller_name}" == "" ]]; then
          echo -e "$(RED "  --- Invalid controller name provided ---")"
          return 1
        fi
  # If no controller name provided and env var is set, use env var
  elif [[ "${controller_name}" == "" ]] && [[ -n "${ZITI_EDGE_CONTROLLER_RAWNAME}" ]]; then
    controller_name="${ZITI_EDGE_CONTROLLER_RAWNAME}"
  fi

  # Make sure necessary env variables are set
  checkEnvVariable ZITI_HOME ZITI_BIN_DIR
  retVal=$?
  if [[ "${retVal}" != 0 ]]; then
    return 1
  fi

  output_file="${ZITI_HOME}/${controller_name}.service"

  getFileOverwritePermission "${output_file}"
  retVal=$?
  if [[ "${retVal}" != 0 ]]; then
    return 1
  fi

cat > "${output_file}" <<HeredocForSystemd
[Unit]
Description=Ziti-Controller
After=network.target

[Service]
User=root
WorkingDirectory=${ZITI_HOME}
ExecStart="${ZITI_BIN_DIR}/ziti-controller" run "${ZITI_HOME}/${controller_name}.yaml"
Restart=always
RestartSec=2
LimitNOFILE=65535

[Install]
WantedBy=multi-user.target

HeredocForSystemd
  echo -e "Controller systemd file written to: $(BLUE "${output_file}")"
}

function createRouterSystemdFile {
  # Allow router name to be passed in as arg
  router_name="${1-}"
  if [[ "${router_name}" == "" ]]; then

    # If router name is not passed as arg, prompt user for input
    echo -e "$(YELLOW "createRouterSystemdFile requires a router name to be supplied") "
    default_router_name="${ZITI_EDGE_ROUTER_RAWNAME}"
    echo -en "Enter router name (${default_router_name}):"
    read -r router_name

    # Accept the default if no name provided
    if [[ "${router_name}" == "" ]]; then
      # Check for overwrite of default file
      router_name="${default_router_name}"
      getFileOverwritePermission "${ZITI_HOME-}/${router_name}.service"
      retVal=$?
      if [[ "${retVal}" != 0 ]]; then
        return 1
      fi
    fi
  fi

  checkEnvVariable ZITI_HOME ZITI_BIN_DIR
  retVal=$?
  if [[ "${retVal}" != 0 ]]; then
    return 1
  fi

  output_file="${ZITI_HOME}/${router_name}.service"

  getFileOverwritePermission "${output_file}"
  retVal=$?
  if [[ "${retVal}" != 0 ]]; then
    return 1
  fi

cat > "${output_file}" <<HeredocForSystemd
[Unit]
Description=Ziti-Router for ${router_name}
After=network.target

[Service]
User=root
WorkingDirectory=${ZITI_HOME}
ExecStart="${ZITI_BIN_DIR}/ziti-router" run "${ZITI_HOME}/${router_name}.yaml"
Restart=always
RestartSec=2
LimitNOFILE=65536

[Install]
WantedBy=multi-user.target

HeredocForSystemd
  echo -e "Router systemd file written to: $(BLUE "${output_file}")"
}

function createControllerLaunchdFile {
  # Allow controller name to be passed in as arg
  controller_name="${1-}"
  # If no controller name provided and env var is not set, prompt user for a controller name
  if [[ "${controller_name}" == "" ]] && [[ -z "${ZITI_EDGE_CONTROLLER_RAWNAME}" ]]; then
        echo -e "$(YELLOW "createControllerLaunchdFile requires a controller name to be supplied") "
        echo -en "Enter controller name: "
        read -r controller_name

        # Quit if no name is provided
        if [[ "${controller_name}" == "" ]]; then
          echo -e "$(RED "  --- Invalid controller name provided ---")"
          return 1
        fi
  # If no controller name provided and env var is set, use env var
  elif [[ "${controller_name}" == "" ]] && [[ -n "${ZITI_EDGE_CONTROLLER_RAWNAME}" ]]; then
    controller_name="${ZITI_EDGE_CONTROLLER_RAWNAME}"
  fi

  # Make sure necessary env variables are set
  checkEnvVariable ZITI_HOME ZITI_BIN_DIR
  retVal=$?
  if [[ "${retVal}" != 0 ]]; then
    return 1
  fi

  output_file="${ZITI_HOME}/${controller_name}.plist"

  getFileOverwritePermission "${output_file}"
  retVal=$?
  if [[ "${retVal}" != 0 ]]; then
    return 1
  fi

cat > "${output_file}" <<HeredocForLaunchd
<?xml version="1.0" encoding="UTF-8"?>
  <!DOCTYPE plist PUBLIC "-//Apple//DTD PLIST 1.0//EN" "http://www.apple.com/DTDs/PropertyList-1.0.dtd">
  <plist version="1.0">
    <dict>
      <key>Label</key>
      <string>ziti-controller-${controller_name}</string>
      <key>ProgramArguments</key>
      <array>
        <string>$ZITI_BIN_DIR/ziti-controller</string>
        <string>run</string>
        <string>$ZITI_HOME/${controller_name}.yaml</string>
      </array>
      <key>WorkingDirectory</key>
      <string>${ZITI_HOME}</string>
      <key>KeepAlive</key>
      <dict>
        <key>PathState</key>
        <dict>
          <key>${ZITI_HOME}/launchd-enabled</key>
          <true/>
        </dict>
      </dict>
      <key>StandardOutPath</key>
      <string>${ZITI_HOME}/Logs/${controller_name}-{ZITI_BINARIES_VERSION}.log</string>
      <key>StandardErrorPath</key>
      <string>${ZITI_HOME}/Logs/${controller_name}-{ZITI_BINARIES_VERSION}.log</string>
    </dict>
  </plist>
HeredocForLaunchd
  echo -e "Controller launchd file written to: $(BLUE "${output_file}")"

  showLaunchdMessage
}

function createRouterLaunchdFile {
  # Allow router name to be passed in as arg
  router_name="${1-}"
  if [[ "${router_name}" == "" ]]; then

    # If router name is not passed as arg, prompt user for input
    echo -e "$(YELLOW "createRouterLaunchdFile requires a router name to be supplied") "
    default_router_name="${ZITI_EDGE_ROUTER_RAWNAME}"
    echo -en "Enter router name (${default_router_name}):"
    read -r router_name

    # Accept the default if no name provided
    if [[ "${router_name}" == "" ]]; then
      # Check for overwrite of default file
      router_name="${default_router_name}"
      getFileOverwritePermission "${ZITI_HOME-}/${router_name}.plist"
      retVal=$?
      if [[ "${retVal}" != 0 ]]; then
        return 1
      fi
    fi
  fi

  # Make sure necessary env variables are set
  checkEnvVariable ZITI_HOME ZITI_BIN_DIR
  retVal=$?
  if [[ "${retVal}" != 0 ]]; then
    return 1
  fi

  output_file="${ZITI_HOME-}/${router_name}.plist"

  getFileOverwritePermission "${output_file}"
  retVal=$?
  if [[ "${retVal}" != 0 ]]; then
    return 1
  fi

cat > "${output_file}" <<HeredocForLaunchd
<?xml version="1.0" encoding="UTF-8"?>
  <!DOCTYPE plist PUBLIC "-//Apple//DTD PLIST 1.0//EN" "http://www.apple.com/DTDs/PropertyList-1.0.dtd">
  <plist version="1.0">
    <dict>
      <key>Label</key>
      <string>$router_name</string>
      <key>ProgramArguments</key>
      <array>
        <string>$ZITI_BIN_DIR/ziti-router</string>
        <string>run</string>
        <string>$ZITI_HOME/ctrl.with.edge.yml</string>
      </array>
      <key>WorkingDirectory</key>
      <string>${ZITI_HOME}</string>
      <key>KeepAlive</key>
      <true/>
      <dict>
        <key>PathState</key>
        <dict>
          <key>${ZITI_HOME}/launchd-enabled</key>
          <true/>
        </dict>
      </dict>
      <key>StandardOutPath</key>
      <string>${ZITI_HOME}/Logs/${router_name}-${ZITI_BINARIES_VERSION}.log</string>
      <key>StandardErrorPath</key>
      <string>${ZITI_HOME}/Logs/${router_name}-${ZITI_BINARIES_VERSION}.log</string>
    </dict>
  </plist>
HeredocForLaunchd
  echo -e "Router launchd file written to: $(BLUE "${output_file}")"

  showLaunchdMessage
}

function showLaunchdMessage {
  echo -e " "
  echo -e "$(YELLOW "The generated launchd file is designed to keep the service alive while the file")"
  echo -e "$(BLUE "${ZITI_HOME}/launchd-enabled") $(YELLOW "remains present.")"
  echo -e "$(YELLOW "If this file is not present, the service will end.")"
}

function createZacSystemdFile {

  checkEnvVariable ZITI_HOME
  retVal=$?
  if [[ "${retVal}" != 0 ]]; then
    return 1
  fi

  output_file="${ZITI_HOME}/ziti-console.service"

  getFileOverwritePermission "${output_file}"
  retVal=$?
  if [[ "${retVal}" != 0 ]]; then
    return 1
  fi

  if which node >/dev/null; then
    # store the absolute path to the node executable because it's required by systemd on Amazon Linux, at least
    NODE_BIN=$(readlink -f "$(which node)")
  else
    echo "ERROR: missing executable 'node'" >&2
    return 1
  fi

cat > "${output_file}" <<HeredocForSystemd
[Unit]
Description=Ziti-Console
After=network.target

[Service]
User=root
WorkingDirectory=${ZITI_HOME}/ziti-console
ExecStart=${NODE_BIN} "${ZITI_HOME}/ziti-console/server.js"
Restart=always
RestartSec=2
LimitNOFILE=65536

[Install]
WantedBy=multi-user.target

HeredocForSystemd
  echo -e "ziti-console systemd file written to: $(BLUE "${output_file}")"
}

function setOs {
  if [[ "$OSTYPE" == "linux-gnu"* ]]; then
          export ZITI_OSTYPE="linux"
  elif [[ "$OSTYPE" == "darwin"* ]]; then
          export ZITI_OSTYPE="darwin"
  elif [[ "$OSTYPE" == "cygwin" ]]; then
          export ZITI_OSTYPE="windows"
          #echo -e "  * ERROR: $(RED "\$OSTYPE [$OSTYPE] is not supported at this time") "
          #return 1
  elif [[ "$OSTYPE" == "msys" ]]; then
          export ZITI_OSTYPE="windows"
          #echo -e "  * ERROR: $(RED "\$OSTYPE [$OSTYPE] is not supported at this time") "
          #return 1
  elif [[ "$OSTYPE" == "win32" ]]; then
          export ZITI_OSTYPE="windows"
  elif [[ "$OSTYPE" == "freebsd"* ]]; then
          echo -e "  * ERROR: $(RED "\$OSTYPE [$OSTYPE] is not supported at this time") "
          return 1
  else
          echo -e "  * ERROR: $(RED "\$OSTYPE is not set or is unknown: [$OSTYPE]. Cannot continue") "
          return 1
  fi
  return 0
}

function checkEnvVariable() {

  for arg
  do
    # Parameter expansion is different between shells
    if [[ -n "$ZSH_VERSION" ]]; then
      # shellcheck disable=SC2296
      if [[ -z "${(P)arg}" ]]; then
        echo -e "  * ERROR: $(RED "${arg} is not set") "
        return 1
      fi
    elif [[ -n "$BASH_VERSION" ]]; then
      if [[ -z "${!arg}" ]]; then
        echo -e "  * ERROR: $(RED "${arg} is not set") "
        return 1
      fi
    else
      echo -e " * $(RED "Unsupported shell, supply a PR or log an issue on https://github.com/openziti/ziti") "
      return 1
    fi
  done
  return 0
}

function getFileOverwritePermission() {
  file_path="${1-}"

  if [[ -f "${file_path}" ]]; then
    echo -en "This will overwrite the existing file, continue (y/N)? "
    read -r
    if [[ "${REPLY}" == [^Yy]* ]]; then
      echo -e "$(RED "  --- Cancelling overwrite ---")"
      return 1
    fi

    return 0
  fi
}

function createAPIService {
  zitiLogin
  # Create the bind and dial configs
  "${ZITI_BIN_DIR-}/ziti" edge create config ziti.rest.dial intercept.v1 '{"protocols":["tcp"],"addresses":["ziti.rest.api"], "portRanges":[{"low":443, "high":443}]}' > /dev/null
  "${ZITI_BIN_DIR-}/ziti" edge create config ziti.rest.bind host.v1 '{"protocol":"tcp", "address":"'${ZITI_EDGE_CONTROLLER_HOSTNAME}'","port":'"${ZITI_EDGE_CONTROLLER_PORT}"'}' > /dev/null

  # Create the service, applying the configs
  "${ZITI_BIN_DIR-}/ziti" edge create service ziti.rest.service --configs "ziti.rest.bind,ziti.rest.dial" > /dev/null

  # Create the service policies allowing dial and bind access
  "${ZITI_BIN_DIR-}/ziti" edge create service-policy ziti.rest.service.bind Bind --service-roles "@ziti.rest.service" --identity-roles "#ziti.rest.host" > /dev/null
  "${ZITI_BIN_DIR-}/ziti" edge create service-policy ziti.rest.service.dial Dial --service-roles "@ziti.rest.service" --identity-roles "#quickstart.rest.user" > /dev/null

  # Create a new identity for the quickstart user
  "${ZITI_BIN_DIR-}/ziti" edge create identity user quickstart.user -a quickstart.rest.user -o "${ZITI_HOME_OS_SPECIFIC}/quickstart.user.jwt"
}

set +uo pipefail<|MERGE_RESOLUTION|>--- conflicted
+++ resolved
@@ -74,7 +74,7 @@
   if [[ -n ${ZITI_EXPRESS_CONTROLLER_PID:-} ]]; then
     kill "$ZITI_EXPRESS_CONTROLLER_PID"
     # shellcheck disable=SC2181
-    if [[ $? == 0 ]]; then 
+    if [[ $? == 0 ]]; then
       echo "Controller stopped."
       return 0
     fi
@@ -89,7 +89,7 @@
   "${ZITI_BIN_DIR}/ziti-router" run "${ZITI_HOME_OS_SPECIFIC}/${ZITI_EDGE_ROUTER_RAWNAME}.yaml" > "${log_file}" 2>&1 &
   ZITI_EXPRESS_EDGE_ROUTER_PID=$!
   echo -e "Express Edge Router started as process id: $ZITI_EXPRESS_EDGE_ROUTER_PID. log located at: $(BLUE "${log_file}")"
-  
+
 }
 
 function stopRouter {
@@ -585,16 +585,12 @@
   "${ZITI_BIN_DIR-}/ziti-router" enroll "${ZITI_HOME_OS_SPECIFIC}/${ZITI_EDGE_ROUTER_RAWNAME}.yaml" --jwt "${ZITI_HOME_OS_SPECIFIC}/${ZITI_EDGE_ROUTER_RAWNAME}.jwt" &> "${ZITI_HOME_OS_SPECIFIC}/${ZITI_EDGE_ROUTER_RAWNAME}.enrollment.log"
   echo ""
 
-<<<<<<< HEAD
   echo -e "******** Setting Up Default Service ********"
 
   echo "----------  Creating a REST API service ziti.rest.api:80...."
   createAPIService
 
-  stopZitiController
-=======
   stopController
->>>>>>> c74a17a9
   echo "Edge Router enrolled. Controller stopped."
 
   echo ""
@@ -1084,7 +1080,7 @@
   echo "ZITI_NETWORK set to: ${ZITI_NETWORK}"
 
   if [[ "${ZITI_USER-}" == "" ]]; then export ZITI_USER="admin"; fi
-  if [[ "${ZITI_PWD-}" == "" ]]; then 
+  if [[ "${ZITI_PWD-}" == "" ]]; then
     ZITI_PWD="$(tr -dc _A-Z-a-z-0-9 < /dev/urandom | head -c32)"
     echo -en "Do you want to keep the generated admin password '$ZITI_PWD'? (Y/n)"
     # shellcheck disable=SC2162
