name: build

on:
  push:
    branches:
      - main
      - release-v*
  pull_request:
  workflow_dispatch:

env:
  GOFLAGS: "-trimpath"
  GOX_OUTPUT: "release/{{.Arch}}/{{.OS}}/{{.Dir}}"
  GOX_TEST_OUTPUT: "test/{{.Arch}}/{{.OS}}/bin/{{.Dir}}"
  AWS_ACCESS_KEY_ID: ${{ secrets.AWS_ACCESS_KEY_ID }}
  AWS_SECRET_ACCESS_KEY: ${{ secrets.AWS_SECRET_ACCESS_KEY }}
  AWS_DEFAULT_REGION: "us-east-2"
  gh_ci_key: ${{ secrets.GH_CI_KEY }}
  CONSUL_ENCRYPTION_KEY: ${{ secrets.CONSUL_ENCRYPTION_KEY }}
  ELASTIC_ENDPOINT: ${{ secrets.ELASTIC_ENDPOINT }}
  ELASTIC_USERNAME: ${{ secrets.ELASTIC_USERNAME }}
  ELASTIC_PASSWORD: ${{ secrets.ELASTIC_PASSWORD }}
  CONSUL_ENDPOINT: ${{ secrets.CONSUL_ENDPOINT }}
  CONSUL_AGENT_CERT: ${{ secrets.CONSUL_AGENT_CERT }}
  BUILD_NUMBER: ${{ format('{0}-{1}-{2}', github.run_id, github.run_number, github.run_attempt) }}


jobs:
  mac-os-build:
    if: github.repository_owner == 'openziti'
    name: Build Mac OS binaries
    runs-on: macos-11
    steps:
      - name: Git Checkout
        uses: actions/checkout@v3
        with:
          fetch-depth: 0

      - name: Install Go
        uses: actions/setup-go@v3
        with:
          go-version: '1.19.x'

      - name: Install Ziti CI
        uses: netfoundry/ziti-ci@v1

      - name: Build and Test
        run: |
          go install github.com/mitchellh/gox@latest
          $(go env GOPATH)/bin/ziti-ci generate-build-info common/version/info_generated.go version
          $(go env GOPATH)/bin/gox -cgo -os=darwin -arch=amd64 -output=$GOX_OUTPUT ./...

      - name: Upload artifacts
        uses: actions/upload-artifact@v3
        with:
          name: darwin-release-${{ github.run_id }}
          path: release/
          retention-days: 5

  windows-build:
    if: github.repository_owner == 'openziti'
    name: Build Windows binaries
    runs-on: windows-2019
    steps:
      - name: Git Checkout
        uses: actions/checkout@v3
        with:
          fetch-depth: 0

      - name: Install Go
        uses: actions/setup-go@v3
        with:
          go-version: '1.19.x'

      - name: Install Ziti CI
        uses: netfoundry/ziti-ci@v1

      - name: Build and Test
        shell: bash
        run: |
          go install github.com/mitchellh/gox@latest
          $(go env GOPATH)/bin/ziti-ci generate-build-info common/version/info_generated.go version
          $(go env GOPATH)/bin/gox -cgo -os=windows -arch=amd64 -output=$GOX_OUTPUT ./...

      - name: Upload artifacts
        uses: actions/upload-artifact@v3
        with:
          name: windows-release-${{ github.run_id }}
          path: release/
          retention-days: 5

  fablab-smoketest:
    name: Fablab Smoketest
    if: github.repository_owner == 'openziti'
    runs-on: ubuntu-20.04
    steps:
      - name: Git Checkout
        uses: actions/checkout@v3
        with:
          fetch-depth: 0

      - name: Install Go
        uses: actions/setup-go@v3
        with:
          go-version: '1.19.x'

      - name: Install Ziti CI
        uses: netfoundry/ziti-ci@v1

      - name: Build and Test
        env:
          GITHUB_TOKEN: ${{ secrets.GITHUB_TOKEN }}
          ziti_ci_gpg_key: ${{ secrets.ZITI_CI_GPG_KEY }}
          ziti_ci_gpg_key_id: ${{ secrets.ZITI_CI_GPG_KEY_ID }}
        run: |
          mkdir -p dist/bin
          $(go env GOPATH)/bin/ziti-ci configure-git
          $(go env GOPATH)/bin/ziti-ci generate-build-info common/version/info_generated.go version
          pushd network-tests && go install ./... && popd
          pushd network-tests && go build -o ../dist/bin/ ./utils/... && popd 
          go build -tags=all,tests -o dist/bin/ ./...

      - name: Create Zitilab Bindings
        run: |
          mkdir ~/.fablab
          touch ~/.fablab/bindings.yml
          echo "credentials:"           >> ~/.fablab/bindings.yml
          echo "  aws:"                 >> ~/.fablab/bindings.yml
          echo "    managed_key: true"  >> ~/.fablab/bindings.yml
          echo "  edge:"                >> ~/.fablab/bindings.yml
          echo "    username: admin"    >> ~/.fablab/bindings.yml
          echo "    password: admin"    >> ~/.fablab/bindings.yml
          echo "  influxdb:"            >> ~/.fablab/bindings.yml
          echo "    username: fablab"   >> ~/.fablab/bindings.yml
          echo "    password: fablab"   >> ~/.fablab/bindings.yml
          echo "ziti_version: $($(go env GOPATH)/bin/ziti-ci -q get-current-version)" >> ~/.fablab/bindings.yml
          cat ~/.fablab/bindings.yml

      - name: Test Ziti Command
        env:
          ZITI_ROOT: dist/bin/
        run: |
          $(go env GOPATH)/bin/simple-transfer create
          $(go env GOPATH)/bin/simple-transfer up
          $(go env GOPATH)/bin/simple-transfer run

      - name: Test Ziti Command Teardown
        if: always()
        env:
          ZITI_ROOT: dist/bin/
        run: |
          $(go env GOPATH)/bin/simple-transfer dispose
          $(go env GOPATH)/bin/simple-transfer clean

      # END linux-build-steps

  publish:
    name: Publish Binaries
    runs-on: ubuntu-20.04
    # needs: [ mac-os-build, windows-build, fablab-smoketest ]
    outputs:
      ZITI_VERSION: ${{ steps.get_version.outputs.ZITI_VERSION }}
    steps:
      - name: Git Checkout
        uses: actions/checkout@v3
        with:
          fetch-depth: 0

      - name: Install Go
        uses: actions/setup-go@v3
        with:
          go-version: '1.19.x'

      - name: Install Python
        uses: actions/setup-python@v4
        with:
          python-version: '3.7'

      - name: Install Ziti CI
        uses: netfoundry/ziti-ci@v1

      - name: Build and Test
        env:
          GITHUB_TOKEN: ${{ secrets.GITHUB_TOKEN }}
          ziti_ci_gpg_key: ${{ secrets.ZITI_CI_GPG_KEY }}
          ziti_ci_gpg_key_id: ${{ secrets.ZITI_CI_GPG_KEY_ID }}
        run: |
          sudo apt-get update
          sudo apt-get -yq install gcc-arm-linux-gnueabihf g++-arm-linux-gnueabihf gcc-aarch64-linux-gnu
          $(go env GOPATH)/bin/ziti-ci configure-git
          $(go env GOPATH)/bin/ziti-ci generate-build-info common/version/info_generated.go version
          go install github.com/mitchellh/gox@latest
          $(go env GOPATH)/bin/gox -cgo -os=linux -arch=amd64 -output=$GOX_OUTPUT ./...
          CC=arm-linux-gnueabihf-gcc $(go env GOPATH)/bin/gox -cgo -os=linux -arch=arm -output=$GOX_OUTPUT ./...
          CC=aarch64-linux-gnu-gcc   $(go env GOPATH)/bin/gox -cgo -os=linux -arch=arm64 -output=$GOX_OUTPUT ./...

      # upload Linux artifacts so we can copy them into a container image in another workflow
      - name: Upload artifacts
        uses: actions/upload-artifact@v3
        with:
          name: linux-release-${{ github.run_id }}
          path: release/
          retention-days: 5

      - name: Download darwin release artifact
        if: github.repository_owner == 'openziti'
        uses: actions/download-artifact@v3
        with:
          name: darwin-release-${{ github.run_id }}
          path: release/

      - name: Download windows release artifact
        if: github.repository_owner == 'openziti'
        uses: actions/download-artifact@v3
        with:
          name: windows-release-${{ github.run_id }}
          path: release/

      - name: Install Jfrog CLI
        uses: jfrog/setup-jfrog-cli@v2
        with:
          version: 1.51.1

      - name: Publish GitHub Release
        # forks need to run this step with their own GPG key because ziti-ci creates the GH release 
        if: env.ziti_ci_gpg_key_id != null && (github.ref == 'refs/heads/main' || startsWith(github.ref, 'refs/heads/release-v'))
        env:
          GITHUB_TOKEN: ${{ secrets.GITHUB_TOKEN }}
          ziti_ci_gpg_key: ${{ secrets.ZITI_CI_GPG_KEY }}
          ziti_ci_gpg_key_id: ${{ secrets.ZITI_CI_GPG_KEY_ID }}
        run: |
          $(go env GOPATH)/bin/ziti-ci tag -v -f version
          $(go env GOPATH)/bin/ziti-ci publish-to-github

      # only ziti-ci computed version for release branches and {version}-{run_id} for non-release branches
      - name: Compute the Ziti Version String for CI Jobs
        id: get_version
        env:
          GITHUB_TOKEN: ${{ secrets.GITHUB_TOKEN }}
          GITHUB_REF: ${{ github.ref }}
          GITHUB_RUN_ID: ${{ github.run_id }}
        run: |
          ZITI_VERSION="$($(go env GOPATH)/bin/ziti-ci -q get-current-version)"
          # drop the leading 'v', if any
          ZITI_VERSION=${ZITI_VERSION#v}
          if ! [[ "${ZITI_VERSION}" =~ ^[0-9]+\.[0-9]+\.[0-9]+$ ]]; then
            # fail the job because we could not obtain the current version from ziti-ci
            echo "ERROR: ZITI_VERSION=${ZITI_VERSION} is not a semver"
            exit 1
          elif [[ "${GITHUB_REF}" =~ ^refs/heads/(release-v|main$) ]]; then
            # Set output parameters for release branches
            echo "DEBUG: ZITI_VERSION=${ZITI_VERSION}"
            echo ZITI_VERSION="${ZITI_VERSION}" >> $GITHUB_OUTPUT
          else
            # Append build / run number for non-release refs
            ZITI_VERSION="${ZITI_VERSION}-${GITHUB_RUN_ID}"
            echo "DEBUG: ZITI_VERSION=${ZITI_VERSION}"
            echo ZITI_VERSION="${ZITI_VERSION}" >> $GITHUB_OUTPUT
          fi

      - name: Publish to Artifactory
        if: ${{ env.JFROG_API_KEY != null && github.repository == 'openziti/ziti' }}
        run: |
          $(go env GOPATH)/bin/ziti-ci publish-to-artifactory
        env:
          JFROG_API_KEY: ${{ secrets.JFROG_API_KEY }}
          GITHUB_TOKEN: ${{ secrets.GITHUB_TOKEN }}

  jenkins-smoketest:
    # BEGIN smoketest-job
    #
    # Any event that triggers this main workflow also triggers the smoketest
    #
    needs: publish
    name: Call the On-Demand Smoketest Workflow
    # not applicable to forks
    if: github.repository_owner == 'openziti'
    uses: ./.github/workflows/jenkins-smoketest.yml
    secrets: inherit
    with:
      ziti-version: ${{ needs.publish.outputs.ZITI_VERSION }}

  call-publish-docker-images:
<<<<<<< HEAD
    if: github.repository_owner == 'qrkourier' && (github.ref == 'refs/heads/main')
=======
    if: github.repository_owner == 'openziti' && (github.ref == 'refs/heads/main')
>>>>>>> a3eea420
    name: Publish Docker Images
    needs: publish
    uses: ./.github/workflows/publish-docker-images.yml
    secrets: inherit
    with:
      ziti-version: ${{ needs.publish.outputs.ZITI_VERSION }}<|MERGE_RESOLUTION|>--- conflicted
+++ resolved
@@ -281,11 +281,7 @@
       ziti-version: ${{ needs.publish.outputs.ZITI_VERSION }}
 
   call-publish-docker-images:
-<<<<<<< HEAD
-    if: github.repository_owner == 'qrkourier' && (github.ref == 'refs/heads/main')
-=======
     if: github.repository_owner == 'openziti' && (github.ref == 'refs/heads/main')
->>>>>>> a3eea420
     name: Publish Docker Images
     needs: publish
     uses: ./.github/workflows/publish-docker-images.yml
