/*
	Copyright NetFoundry, Inc.

	Licensed under the Apache License, Version 2.0 (the "License");
	you may not use this file except in compliance with the License.
	You may obtain a copy of the License at

	https://www.apache.org/licenses/LICENSE-2.0

	Unless required by applicable law or agreed to in writing, software
	distributed under the License is distributed on an "AS IS" BASIS,
	WITHOUT WARRANTIES OR CONDITIONS OF ANY KIND, either express or implied.
	See the License for the specific language governing permissions and
	limitations under the License.
*/

package routes

import (
	"github.com/openziti/edge/controller/apierror"
	"github.com/openziti/edge/controller/env"
<<<<<<< HEAD
	"github.com/openziti/edge/controller/predicate"
=======
	"github.com/openziti/edge/controller/internal/permissions"
>>>>>>> 2277fce5
	"github.com/openziti/edge/controller/response"
	"github.com/openziti/fabric/controller/models"
	"net/http"
	"strconv"
)

type CrudRouter interface {
	List(ae *env.AppEnv, rc *response.RequestContext)
	Detail(ae *env.AppEnv, rc *response.RequestContext)
	Create(ae *env.AppEnv, rc *response.RequestContext)
	Delete(ae *env.AppEnv, rc *response.RequestContext)
	Update(ae *env.AppEnv, rc *response.RequestContext)
	Patch(ae *env.AppEnv, rc *response.RequestContext)
}

type CreateReadDeleteOnlyRouter interface {
	List(ae *env.AppEnv, rc *response.RequestContext)
	Detail(ae *env.AppEnv, rc *response.RequestContext)
	Create(ae *env.AppEnv, rc *response.RequestContext)
	Delete(ae *env.AppEnv, rc *response.RequestContext)
}

type ReadDeleteRouter interface {
	List(ae *env.AppEnv, rc *response.RequestContext)
	Detail(ae *env.AppEnv, rc *response.RequestContext)
	Delete(ae *env.AppEnv, rc *response.RequestContext)
}

type ReadOnlyRouter interface {
	List(ae *env.AppEnv, rc *response.RequestContext)
	Detail(ae *env.AppEnv, rc *response.RequestContext)
}

type ReadUpdateRouter interface {
	ReadOnlyRouter
	Update(ae *env.AppEnv, rc *response.RequestContext)
	Patch(ae *env.AppEnv, rc *response.RequestContext)
}

type ModelToApiMapper func(*env.AppEnv, *response.RequestContext, models.Entity) (interface{}, error)

func GetModelQueryOptionsFromRequest(r *http.Request) (*QueryOptions, error) {
	filter := r.URL.Query().Get("filter")
	sort := r.URL.Query().Get("sort")

	pg, err := GetRequestPaging(r)

	if err != nil {
		return nil, err
	}

	return &QueryOptions{
		Predicate: filter,
		Sort:      sort,
		Paging:    pg,
	}, nil
}

func GetRequestPaging(r *http.Request) (*Paging, error) {
	l := r.URL.Query().Get("limit")
	o := r.URL.Query().Get("offset")

	var p *Paging

	if l != "" {
		i, err := strconv.ParseInt(l, 10, 64)

		if err != nil {
			return nil, &apierror.ApiError{
				Code:        apierror.InvalidPaginationCode,
				Message:     apierror.InvalidPaginationMessage,
				Cause:       apierror.NewFieldError("could not parse limit, value is not an integer", "limit", l),
				AppendCause: true,
			}
		}
		p = &Paging{}
		p.Limit = i
	}

	if o != "" {
		i, err := strconv.ParseInt(o, 10, 64)

		if err != nil {
			return nil, &apierror.ApiError{
				Code:        apierror.InvalidPaginationCode,
				Message:     apierror.InvalidPaginationMessage,
				Cause:       apierror.NewFieldError("could not parse offset, value is not an integer", "offset", o),
				AppendCause: true,
			}
		}
		if p == nil {
			p = &Paging{}
		}
		p.Offset = i
	}

	return p, nil
}

<<<<<<< HEAD
type ApiCreater interface {
	Create(ae *env.AppEnv, rc *response.RequestContext) (migration.BaseDbModel, error)
}

type ApiUpdater interface {
	Update(ae *env.AppEnv, rc *response.RequestContext, existing migration.BaseDbModel) (migration.BaseDbModel, error)
}

type ApiPatcher interface {
	Patch(ae *env.AppEnv, rc *response.RequestContext, existing migration.BaseDbModel) (migration.BaseDbModel, error)
}

type Associater interface {
	Add(parent migration.BaseDbModel, child []migration.BaseDbModel) error
	Remove(parent migration.BaseDbModel, child []migration.BaseDbModel) error
	Set(parent migration.BaseDbModel, child []migration.BaseDbModel) error
}

=======
type EntityApiRef struct {
	Entity string          `json:"entity"`
	Id     string          `json:"id"`
	Name   *string         `json:"name"`
	Links  *response.Links `json:"_links"`
}

func (e *EntityApiRef) ToMap() map[string]interface{} {
	return map[string]interface{}{
		"entity": e.Entity,
		"id":     e.Id,
		"name":   e.Name,
		"links":  e.Links,
	}
}

func (e *EntityApiRef) ToMapError(msg string) *apierror.GenericCauseError {
	return &apierror.GenericCauseError{
		Message: msg,
		DataMap: e.ToMap(),
	}
}

type BaseApiEntity interface {
	GetSelfLink() *response.Link
	BuildSelfLink(id string) *response.Link
	PopulateLinks()
	ToEntityApiRef() *EntityApiRef
}

type LinkBuilder func(id string) *response.Link

>>>>>>> 2277fce5
type RouteEventContext struct {
	AppEnv         *env.AppEnv
	RequestContext *response.RequestContext
}

type DeleteEventHandler interface {
	BeforeStoreDelete(rc *RouteEventContext, id string) error
}

type CreateEventHandler interface {
	BeforeStoreCreate(rc *RouteEventContext, modelEntity interface{}) error
}

type QueryResult struct {
	Result           interface{}
	Count            int64
	Limit            int64
	Offset           int64
	FilterableFields []string
}

func NewQueryResult(result interface{}, metadata *models.QueryMetaData) *QueryResult {
	return &QueryResult{
		Result:           result,
		Count:            metadata.Count,
		Limit:            metadata.Limit,
		Offset:           metadata.Offset,
		FilterableFields: metadata.FilterableFields,
	}
}<|MERGE_RESOLUTION|>--- conflicted
+++ resolved
@@ -19,11 +19,6 @@
 import (
 	"github.com/openziti/edge/controller/apierror"
 	"github.com/openziti/edge/controller/env"
-<<<<<<< HEAD
-	"github.com/openziti/edge/controller/predicate"
-=======
-	"github.com/openziti/edge/controller/internal/permissions"
->>>>>>> 2277fce5
 	"github.com/openziti/edge/controller/response"
 	"github.com/openziti/fabric/controller/models"
 	"net/http"
@@ -123,59 +118,6 @@
 	return p, nil
 }
 
-<<<<<<< HEAD
-type ApiCreater interface {
-	Create(ae *env.AppEnv, rc *response.RequestContext) (migration.BaseDbModel, error)
-}
-
-type ApiUpdater interface {
-	Update(ae *env.AppEnv, rc *response.RequestContext, existing migration.BaseDbModel) (migration.BaseDbModel, error)
-}
-
-type ApiPatcher interface {
-	Patch(ae *env.AppEnv, rc *response.RequestContext, existing migration.BaseDbModel) (migration.BaseDbModel, error)
-}
-
-type Associater interface {
-	Add(parent migration.BaseDbModel, child []migration.BaseDbModel) error
-	Remove(parent migration.BaseDbModel, child []migration.BaseDbModel) error
-	Set(parent migration.BaseDbModel, child []migration.BaseDbModel) error
-}
-
-=======
-type EntityApiRef struct {
-	Entity string          `json:"entity"`
-	Id     string          `json:"id"`
-	Name   *string         `json:"name"`
-	Links  *response.Links `json:"_links"`
-}
-
-func (e *EntityApiRef) ToMap() map[string]interface{} {
-	return map[string]interface{}{
-		"entity": e.Entity,
-		"id":     e.Id,
-		"name":   e.Name,
-		"links":  e.Links,
-	}
-}
-
-func (e *EntityApiRef) ToMapError(msg string) *apierror.GenericCauseError {
-	return &apierror.GenericCauseError{
-		Message: msg,
-		DataMap: e.ToMap(),
-	}
-}
-
-type BaseApiEntity interface {
-	GetSelfLink() *response.Link
-	BuildSelfLink(id string) *response.Link
-	PopulateLinks()
-	ToEntityApiRef() *EntityApiRef
-}
-
-type LinkBuilder func(id string) *response.Link
-
->>>>>>> 2277fce5
 type RouteEventContext struct {
 	AppEnv         *env.AppEnv
 	RequestContext *response.RequestContext
