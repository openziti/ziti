--- conflicted
+++ resolved
@@ -26,17 +26,10 @@
 
 type helloHandler struct {
 	appEnv   *env.AppEnv
-<<<<<<< HEAD
-	callback func(r *network.Router, msg *channel.Message, respHello *edge_ctrl_pb.ClientHello)
+	callback func(routerId string, msg *channel.Message, respHello *edge_ctrl_pb.ClientHello)
 }
 
-func NewHelloHandler(appEnv *env.AppEnv, callback func(r *network.Router, msg *channel.Message, respHello *edge_ctrl_pb.ClientHello)) *helloHandler {
-=======
-	callback func(routerId string, respHello *edge_ctrl_pb.ClientHello)
-}
-
-func NewHelloHandler(appEnv *env.AppEnv, callback func(routerId string, respHello *edge_ctrl_pb.ClientHello)) *helloHandler {
->>>>>>> 7e42304f
+func NewHelloHandler(appEnv *env.AppEnv, callback func(routerId string, msg *channel.Message, respHello *edge_ctrl_pb.ClientHello)) *helloHandler {
 	return &helloHandler{
 		appEnv:   appEnv,
 		callback: callback,
@@ -54,16 +47,5 @@
 		return
 	}
 
-<<<<<<< HEAD
-	r := h.appEnv.GetHostController().GetNetwork().GetConnectedRouter(ch.Id())
-	if r == nil {
-		pfxlog.Logger().Errorf("could not find router %v, closing channel", ch.Id())
-		_ = ch.Close()
-		return
-	}
-
-	h.callback(r, msg, respHello)
-=======
-	h.callback(ch.Id(), respHello)
->>>>>>> 7e42304f
+	h.callback(ch.Id(), msg, respHello)
 }