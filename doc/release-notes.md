--- conflicted
+++ resolved
@@ -5,12 +5,9 @@
   * Changes to make working with policies easier, including
       * New APIs to list existing role attributes used by edge routers, identities and services
       * New APIs to list entities related by polices (such as listing edge routers available to a service via service edge router policies)
-<<<<<<< HEAD
       * Enhancements to the LIST APIs for edge routers, identities and services which allow one to filter by roles
-=======
   * CA Auto Enrollment now allows identities to inherit role attributes from the validating CA
       * New `identityRole` attributes added to CA entities
->>>>>>> c6e44409
   * A small set of APIs accepted id or name. These have been changed to accept only id
       
 ## Making Policies More User Friendly 
@@ -77,7 +74,6 @@
        * Query related identities: GET /services/<service-id>/identities?filter=<optional-filter>
        * Query related edge routers: GET /services/<service-id>/edge-routers?filter=<optional-filter>
 
-<<<<<<< HEAD
 ## Filtering Entity Lists by Roles
 When building UIs it may be useful to list entities which have role attributes by role filters, to see what policy changes may look like.
 
@@ -138,7 +134,6 @@
     id: ad95ec7d-6c05-42b6-b278-2a98a7e502df    name: bar    terminator strategy:     role attributes: ["four","three","two"]
     id: e9673c77-7463-4517-a642-641ef35855cf    name: foo    terminator strategy:     role attributes: ["one","three","two"]
     
-=======
 ## CA Auto Enrollment Identity Attributes
 
 Identities that are enrolled via a CA can now inherit a static list of identity role attributes. The normal create, 
@@ -151,7 +146,6 @@
    * `identityRoles` from a CA entity are point-in-time copies
 
 
->>>>>>> c6e44409
 ## APIs now only accept ID, not ID or Name
   1. Some APIs related to configurations accepted config names or ids. These now only accept name.
   1. Policies would accept entity references with names as well as ids. So you could use `@ssh`, for example when referencing the ssh service. These now also only accept ID
