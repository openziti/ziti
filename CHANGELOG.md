--- conflicted
+++ resolved
@@ -1,16 +1,17 @@
+# Release 0.17.4
+
+## What's New
+
+  * [edge/#392](https://github.com/openziti/edge/issues/392) Pass AppData message headers
+
+
 # Release 0.17.3
 
-<<<<<<< HEAD
-## What's New
-
-  * [edge/#392](https://github.com/openziti/edge/issues/392) Pass AppData message headers
-=======
 ## Breaking Changes
   * None
 
 ## What's New
   * [edge] Addressed an issue where session type was not taken into account for posture checks
->>>>>>> beefe0fa
 
 
 # Release 0.17.2
