--- conflicted
+++ resolved
@@ -1,17 +1,12 @@
 # Release 0.17.4
 
-<<<<<<< HEAD
 ## Breaking Changes
   * None
 
 ## What's New
+  * [edge/#392](https://github.com/openziti/edge/issues/392) Pass AppData message headers
   * New WS underlay to support Controller connections, and Edge Router connections, from Browser-based webapps using the ziti-sdk-js
-=======
-## What's New
-
-  * [edge/#392](https://github.com/openziti/edge/issues/392) Pass AppData message headers
-
->>>>>>> dca6b94b
+
 
 # Release 0.17.3
 
