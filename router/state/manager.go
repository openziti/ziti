/*
	Copyright NetFoundry Inc.

	Licensed under the Apache License, Version 2.0 (the "License");
	you may not use this file except in compliance with the License.
	You may obtain a copy of the License at

	https://www.apache.org/licenses/LICENSE-2.0

	Unless required by applicable law or agreed to in writing, software
	distributed under the License is distributed on an "AS IS" BASIS,
	WITHOUT WARRANTIES OR CONDITIONS OF ANY KIND, either express or implied.
	See the License for the specific language governing permissions and
	limitations under the License.
*/

package state

import (
	"bufio"
	"crypto"
	"crypto/x509"
	"fmt"
	"github.com/golang-jwt/jwt/v5"
	"github.com/kataras/go-events"
	"github.com/michaelquigley/pfxlog"
	"github.com/openziti/channel/v2"
	"github.com/openziti/ziti/common"
	"github.com/openziti/ziti/common/pb/edge_ctrl_pb"
	"github.com/openziti/ziti/common/runner"
	"github.com/openziti/ziti/controller/oidc_auth"
	"github.com/openziti/ziti/router/env"
	"github.com/openziti/ziti/router/xgress_common"
	cmap "github.com/orcaman/concurrent-map/v2"
	"github.com/pkg/errors"
	"github.com/sirupsen/logrus"
	"google.golang.org/protobuf/proto"
	"math/rand"
	"os"
	"strings"
	"sync"
	"sync/atomic"
	"time"
)

const (
	EventRemovedEdgeSession = "RemovedEdgeSession"

	EventAddedApiSession   = "AddedApiSession"
	EventUpdatedApiSession = "UpdatedApiSession"
	EventRemovedApiSession = "RemovedApiSession"

	RouterDataModelListerBufferSize = 100
)

type RemoveListener func()

type DisconnectCB func(token string)

type Env interface {
	IsHaEnabled() bool
	GetCloseNotify() <-chan struct{}
}

type Manager interface {
	//"Network" Sessions
	RemoveEdgeSession(token string)
	AddEdgeSessionRemovedListener(token string, callBack func(token string)) RemoveListener
	WasSessionRecentlyRemoved(token string) bool
	MarkSessionRecentlyRemoved(token string)

	//ApiSessions
	GetApiSession(token string) *ApiSession
	GetApiSessionWithTimeout(token string, timeout time.Duration) *ApiSession
	AddApiSession(apiSession *edge_ctrl_pb.ApiSession)
	UpdateApiSession(apiSession *edge_ctrl_pb.ApiSession)
	RemoveApiSession(token string)
	RemoveMissingApiSessions(knownSessions []*edge_ctrl_pb.ApiSession, beforeSessionId string)
	AddConnectedApiSession(token string)
	RemoveConnectedApiSession(token string)
	AddConnectedApiSessionWithChannel(token string, removeCB func(), ch channel.Channel)
	RemoveConnectedApiSessionWithChannel(token string, underlay channel.Channel)
	AddApiSessionRemovedListener(token string, callBack func(token string)) RemoveListener
	ParseJwt(jwtStr string) (*jwt.Token, *common.AccessClaims, error)

	RouterDataModel() *common.RouterDataModel
	SetRouterDataModel(model *common.RouterDataModel)

	StartHeartbeat(env env.RouterEnv, seconds int, closeNotify <-chan struct{})
	ValidateSessions(ch channel.Channel, chunkSize uint32, minInterval, maxInterval time.Duration)

	DumpApiSessions(c *bufio.ReadWriter) error
	MarkSyncInProgress(trackerId string)
	MarkSyncStopped(trackerId string)
	IsSyncInProgress() bool

	VerifyClientCert(cert *x509.Certificate) error

	StartRouterModelSave(path string, duration time.Duration)
	LoadRouterModel(filePath string)

	AddActiveChannel(ch channel.Channel, session *ApiSession)
	RemoveActiveChannel(ch channel.Channel)
	GetApiSessionFromCh(ch channel.Channel) *ApiSession

	GetEnv() Env
	UpdateChApiSession(channel.Channel, *ApiSession) error

	env.Xrctrl
}

var _ Manager = (*ManagerImpl)(nil)

func NewManager(env Env) Manager {
	return &ManagerImpl{
		EventEmmiter:            events.New(),
		apiSessionsByToken:      cmap.New[*edge_ctrl_pb.ApiSession](),
		activeApiSessions:       cmap.New[*MapWithMutex](),
		sessions:                cmap.New[uint32](),
		recentlyRemovedSessions: cmap.New[time.Time](),
		certCache:               cmap.New[*x509.Certificate](),
		activeChannels:          cmap.New[*ApiSession](),
		env:                     env,
	}
}

type ManagerImpl struct {
	env                Env
	apiSessionsByToken cmap.ConcurrentMap[string, *edge_ctrl_pb.ApiSession]

	activeApiSessions cmap.ConcurrentMap[string, *MapWithMutex]
	activeChannels    cmap.ConcurrentMap[string, *ApiSession]

	sessions                cmap.ConcurrentMap[string, uint32]
	recentlyRemovedSessions cmap.ConcurrentMap[string, time.Time]

	Hostname       string
	ControllerAddr string
	ClusterId      string
	NodeId         string
	events.EventEmmiter
	heartbeatRunner    runner.Runner
	heartbeatOperation *heartbeatOperation
	currentSync        string
	syncLock           sync.Mutex

	certCache       cmap.ConcurrentMap[string, *x509.Certificate]
	routerDataModel atomic.Pointer[common.RouterDataModel]
}

func (sm *ManagerImpl) UpdateChApiSession(ch channel.Channel, newApiSession *ApiSession) error {
	if newApiSession == nil {
		return errors.New("nil api session")
	}

	if newApiSession.Claims == nil {
		return errors.New("nil api session claims")
	}

	if newApiSession.Claims.Type != common.TokenTypeAccess {
		return fmt.Errorf("bearer token is of invalid type: expected %s, got: %s", common.TokenTypeAccess, newApiSession.Claims.Type)
	}

	currentApiSession := sm.GetApiSessionFromCh(ch)

	if newApiSession.Claims.Subject != currentApiSession.Claims.Subject {
		return fmt.Errorf("bearer token subjects did not match, current: %s, new: %s", currentApiSession.Claims.Subject, newApiSession.Claims.Subject)
	}

	if newApiSession.Claims.ApiSessionId != currentApiSession.Claims.ApiSessionId {
		return fmt.Errorf("bearer token api session ids did not match, current: %s, new: %s", currentApiSession.Claims.ApiSessionId, newApiSession.Claims.ApiSessionId)
	}

	sm.activeChannels.Set(ch.Id(), newApiSession)

	return nil
}

func (sm *ManagerImpl) GetEnv() Env {
	return sm.env
}

func (sm *ManagerImpl) GetApiSessionFromCh(ch channel.Channel) *ApiSession {
	apiSession, _ := sm.activeChannels.Get(ch.Id())

	return apiSession
}

func (sm *ManagerImpl) AddActiveChannel(ch channel.Channel, session *ApiSession) {
	sm.activeChannels.Set(ch.Id(), session)
}

func (sm *ManagerImpl) RemoveActiveChannel(ch channel.Channel) {
	sm.activeChannels.Remove(ch.Id())
}

func (sm *ManagerImpl) StartRouterModelSave(filePath string, duration time.Duration) {
	go func() {
		for {
			select {
			case <-sm.env.GetCloseNotify():
				return
			case <-time.After(duration):
				sm.RouterDataModel().Save(filePath)
			}
		}
	}()
}

func (sm *ManagerImpl) LoadRouterModel(filePath string) {
	model, err := common.NewReceiverRouterDataModelFromFile(filePath, RouterDataModelListerBufferSize, sm.env.GetCloseNotify())

	if err != nil {
		if !os.IsNotExist(err) {
			pfxlog.Logger().WithError(err).Errorf("could not load router model from file [%s]", filePath)
		} else {
			pfxlog.Logger().Infof("router data model file does not exist [%s]", filePath)
		}
		model = common.NewReceiverRouterDataModel(RouterDataModelListerBufferSize, sm.env.GetCloseNotify())
	}

	sm.SetRouterDataModel(model)
}

func contains[T comparable](values []T, element T) bool {
	for _, val := range values {
		if val == element {
			return true
		}
	}

	return false
}

func (sm *ManagerImpl) getX509FromData(kid string, data []byte) (*x509.Certificate, error) {
	if cert, found := sm.certCache.Get(kid); found {
		return cert, nil
	}

	cert, err := x509.ParseCertificate(data)

	if err != nil {
		return nil, err
	}

	sm.certCache.Set(kid, cert)

	return cert, nil
}

func (sm *ManagerImpl) VerifyClientCert(cert *x509.Certificate) error {

	rootPool := x509.NewCertPool()

	rdm := sm.routerDataModel.Load()

	for keysTuple := range rdm.PublicKeys.IterBuffered() {
		if contains(keysTuple.Val.Usages, edge_ctrl_pb.DataState_PublicKey_ClientX509CertValidation) {
			cert, err := sm.getX509FromData(keysTuple.Val.Kid, keysTuple.Val.GetData())

			if err != nil {
				pfxlog.Logger().WithField("kid", keysTuple.Val.Kid).WithError(err).Error("could not parse x509 certificate data")
				continue
			}

			rootPool.AddCert(cert)
		}
	}

	opts := x509.VerifyOptions{
		Roots:         rootPool,
		Intermediates: x509.NewCertPool(),
		KeyUsages:     []x509.ExtKeyUsage{x509.ExtKeyUsageClientAuth},
		CurrentTime:   cert.NotBefore,
	}

	if _, err := cert.Verify(opts); err != nil {
		return fmt.Errorf("could not verify client certificate %w", err)
	}

	return nil
}

func (sm *ManagerImpl) ParseJwt(jwtStr string) (*jwt.Token, *common.AccessClaims, error) {
	//pubKeyLookup also handles extJwtSigner.enabled checking
	accessClaims := &common.AccessClaims{}
	jwtToken, err := jwt.ParseWithClaims(jwtStr, accessClaims, sm.pubKeyLookup)

	if err != nil {
		return nil, nil, err
	}

	if accessClaims.Type == common.TokenTypeAccess {
		return jwtToken, accessClaims, nil
	}

	return nil, nil, fmt.Errorf("invalid access token type: %s", accessClaims.Type)
}

func (sm *ManagerImpl) pubKeyLookup(token *jwt.Token) (any, error) {
	kidVal, ok := token.Header["kid"]

	if !ok {
		return nil, errors.New("could not lookup JWT signer, kid header missing")
	}

	kid, ok := kidVal.(string)

	if !ok {
		return nil, fmt.Errorf("kid header value is not a string, got type %T", kidVal)
	}

	kid = strings.TrimSpace(kid)

	rdm := sm.routerDataModel.Load()
	publicKeys := rdm.PublicKeys.IterBuffered()
	for keysTuple := range publicKeys {
		if contains(keysTuple.Val.Usages, edge_ctrl_pb.DataState_PublicKey_JWTValidation) {

			if kid == keysTuple.Val.Kid {
				return sm.parsePublicKey(keysTuple.Val)
			}
		}
	}

	return nil, errors.New("public key not found")
}

func (sm *ManagerImpl) RouterDataModel() *common.RouterDataModel {
	return sm.routerDataModel.Load()
}

func (sm *ManagerImpl) SetRouterDataModel(model *common.RouterDataModel) {
	publicKeys := model.PublicKeys.Items()
	pfxlog.Logger().Debugf("number of public keys in rdm: %d", len(publicKeys))

	existing := sm.routerDataModel.Swap(model)
	if existing != nil {
		existing.Stop()
		model.InheritSubscribers(existing)
	}
	model.SyncAllSubscribers()
}

func (sm *ManagerImpl) MarkSyncInProgress(trackerId string) {
	sm.syncLock.Lock()
	defer sm.syncLock.Unlock()
	sm.currentSync = trackerId
}

func (sm *ManagerImpl) MarkSyncStopped(trackerId string) {
	sm.syncLock.Lock()
	defer sm.syncLock.Unlock()
	if sm.currentSync == trackerId {
		sm.currentSync = ""
	}
}

func (sm *ManagerImpl) IsSyncInProgress() bool {
	sm.syncLock.Lock()
	defer sm.syncLock.Unlock()
	return sm.currentSync == ""
}

func (sm *ManagerImpl) AddApiSession(apiSession *edge_ctrl_pb.ApiSession) {
	pfxlog.Logger().
		WithField("apiSessionId", apiSession.Id).
		WithField("apiSessionToken", apiSession.Token).
		WithField("apiSessionCertFingerprints", apiSession.CertFingerprints).
		Debug("adding apiSession")
	sm.apiSessionsByToken.Set(apiSession.Token, apiSession)
	sm.Emit(EventAddedApiSession, apiSession)
}

func (sm *ManagerImpl) UpdateApiSession(apiSession *edge_ctrl_pb.ApiSession) {
	pfxlog.Logger().
		WithField("apiSessionId", apiSession.Id).
		WithField("apiSessionToken", apiSession.Token).
		WithField("apiSessionCertFingerprints", apiSession.CertFingerprints).
		Debug("updating apiSession")
	sm.apiSessionsByToken.Set(apiSession.Token, apiSession)
	sm.Emit(EventUpdatedApiSession, apiSession)
}

func (sm *ManagerImpl) RemoveApiSession(token string) {
	if ns, ok := sm.apiSessionsByToken.Get(token); ok {
		pfxlog.Logger().WithField("apiSessionToken", token).Debug("removing api session")
		sm.apiSessionsByToken.Remove(token)
		eventName := sm.getApiSessionRemovedEventName(token)
		sm.Emit(eventName)
		sm.RemoveAllListeners(eventName)
		sm.Emit(EventRemovedApiSession, ns)
	} else {
		pfxlog.Logger().WithField("apiSessionToken", token).Debug("could not remove api session")
	}
}

// RemoveMissingApiSessions removes API Sessions not present in the knownApiSessions argument. If the beforeSessionId
// value is not empty string, it will be used as a monotonic comparison between it and  API session ids. API session ids
// later than the sync will be ignored.
func (sm *ManagerImpl) RemoveMissingApiSessions(knownApiSessions []*edge_ctrl_pb.ApiSession, beforeSessionId string) {
	validTokens := map[string]bool{}
	for _, apiSession := range knownApiSessions {
		validTokens[apiSession.Token] = true
	}

	var tokensToRemove []string
	sm.apiSessionsByToken.IterCb(func(token string, apiSession *edge_ctrl_pb.ApiSession) {
		if _, ok := validTokens[token]; !ok && (beforeSessionId == "" || apiSession.Id <= beforeSessionId) {
			tokensToRemove = append(tokensToRemove, token)
		}
	})

	for _, token := range tokensToRemove {
		sm.RemoveApiSession(token)
	}
}

func (sm *ManagerImpl) RemoveEdgeSession(token string) {
	pfxlog.Logger().WithField("sessionToken", token).Debug("removing network session")
	eventName := sm.getEdgeSessionRemovedEventName(token)
	sm.Emit(eventName)

	sm.RemoveAllListeners(eventName)
	sm.sessions.RemoveCb(token, func(key string, _ uint32, exists bool) bool {
		if exists {
			sm.recentlyRemovedSessions.Set(token, time.Now())
		}
		return true
	})

}

func (sm *ManagerImpl) GetApiSessionWithTimeout(token string, timeout time.Duration) *ApiSession {
	deadline := time.Now().Add(timeout)
	session := sm.GetApiSession(token)

	if session == nil {
		//convert this to return a channel instead of sleeping
		waitTime := time.Millisecond
		for time.Now().Before(deadline) {
			session = sm.GetApiSession(token)
			if session != nil {
				return session
			}
			time.Sleep(waitTime)
			if waitTime < time.Second {
				waitTime = waitTime * 2
			}
		}
	}
	return session
}

type ApiSession struct {
	*edge_ctrl_pb.ApiSession
	JwtToken *jwt.Token
	Claims   *common.AccessClaims
}

func NewApiSessionFromToken(jwtToken *jwt.Token, accessClaims *common.AccessClaims) *ApiSession {
	return &ApiSession{
		ApiSession: &edge_ctrl_pb.ApiSession{
			Token:            jwtToken.Raw,
			CertFingerprints: accessClaims.CertFingerprints,
			Id:               accessClaims.JWTID,
		},
		JwtToken: jwtToken,
		Claims:   accessClaims,
	}
}

func (sm *ManagerImpl) GetApiSession(token string) *ApiSession {
	if sm.env.IsHaEnabled() && strings.HasPrefix(token, oidc_auth.JwtTokenPrefix) {
		jwtToken, accessClaims, err := sm.ParseJwt(token)

		if err == nil {
<<<<<<< HEAD
			if !accessClaims.HasAudience(common.ClaimAudienceOpenZiti) || !accessClaims.HasAudience(common.ClaimLegacyNative) {
				pfxlog.Logger().Errorf("provided a token with invalid audience '%s' of type [%T], expected: %s or %s", accessClaims.Audience, accessClaims.Audience, common.ClaimAudienceOpenZiti, common.ClaimLegacyNative)
=======
			if !accessClaims.HasAudience(common.ClaimAudienceOpenZiti) && !accessClaims.HasAudience(common.ClaimLegacyNative) {
				pfxlog.Logger().Errorf("provided a token with invalid audience '%s', expected: %s or %s", accessClaims.Audience, common.ClaimAudienceOpenZiti, common.ClaimLegacyNative)
>>>>>>> c405c48a
				return nil
			}

			if accessClaims.Type != common.TokenTypeAccess {
				pfxlog.Logger().Errorf("provided a token with invalid type '%s'", accessClaims.Type)
				return nil
			}

			return NewApiSessionFromToken(jwtToken, accessClaims)
		} else {
			pfxlog.Logger().WithError(err).Error("JWT validation failed")
			return nil
		}
	}

	if apiSession, ok := sm.apiSessionsByToken.Get(token); ok {
		return &ApiSession{
			ApiSession: apiSession,
		}
	}
	return nil
}

func (sm *ManagerImpl) WasSessionRecentlyRemoved(token string) bool {
	return sm.recentlyRemovedSessions.Has(token)
}

func (sm *ManagerImpl) MarkSessionRecentlyRemoved(token string) {
	sm.recentlyRemovedSessions.Set(token, time.Now())
}

func (sm *ManagerImpl) AddEdgeSessionRemovedListener(token string, callBack func(token string)) RemoveListener {
	if xgress_common.IsBearerToken(token) {
		return func() {}
	}

	if sm.recentlyRemovedSessions.Has(token) {
		go callBack(token) // callback can be long process with network traffic. Don't block event processing
		return func() {}
	}

	sm.sessions.Upsert(token, 0, func(exist bool, valueInMap uint32, newValue uint32) uint32 {
		if !exist {
			return uint32(1)
		}
		return valueInMap + 1
	})

	eventName := sm.getEdgeSessionRemovedEventName(token)

	listener := func(args ...interface{}) {
		go callBack(token) // callback can be long process with network traffic. Don't block event processing
	}
	sm.AddListener(eventName, listener)

	once := &sync.Once{}
	return func() {
		once.Do(func() {
			sm.SessionConnectionClosed(token)
			go sm.RemoveListener(eventName, listener) // likely to be called from Emit, which will cause a deadlock
		})
	}
}

func (sm *ManagerImpl) SessionConnectionClosed(token string) {
	sm.sessions.Upsert(token, 0, func(exist bool, valueInMap uint32, newValue uint32) uint32 {
		if !exist {
			return uint32(0)
		}
		return valueInMap + 1
	})

	sm.sessions.RemoveCb(token, func(key string, v uint32, exists bool) bool {
		if !exists {
			return false
		}

		if v == 0 {
			sm.recentlyRemovedSessions.Set(token, time.Now())
			return true
		}

		return false
	})
}

func (sm *ManagerImpl) AddApiSessionRemovedListener(token string, callBack func(token string)) RemoveListener {
	eventName := sm.getApiSessionRemovedEventName(token)
	listener := func(args ...interface{}) {
		callBack(token)
	}
	sm.AddListener(eventName, listener)

	return func() {
		go sm.RemoveListener(eventName, listener) // likely to be called from Emit, which will cause a deadlock
	}
}

func (sm *ManagerImpl) getEdgeSessionRemovedEventName(token string) events.EventName {
	eventName := EventRemovedEdgeSession + "-" + token
	return events.EventName(eventName)
}

func (sm *ManagerImpl) getApiSessionRemovedEventName(token string) events.EventName {
	eventName := EventRemovedApiSession + "-" + token
	return events.EventName(eventName)
}

func (sm *ManagerImpl) StartHeartbeat(env env.RouterEnv, intervalSeconds int, closeNotify <-chan struct{}) {
	sm.heartbeatOperation = newHeartbeatOperation(env, time.Duration(intervalSeconds)*time.Second, sm)

	var err error
	sm.heartbeatRunner, err = runner.NewRunner(1*time.Second, 24*time.Hour, func(e error, operation runner.Operation) {
		pfxlog.Logger().WithError(err).Error("error during heartbeat runner")
	})

	if err != nil {
		pfxlog.Logger().WithError(err).Panic("could not create heartbeat runner")
	}

	if err := sm.heartbeatRunner.AddOperation(sm.heartbeatOperation); err != nil {
		pfxlog.Logger().WithError(err).Panic("could not add heartbeat operation to runner")
	}

	if err := sm.heartbeatRunner.Start(closeNotify); err != nil {
		pfxlog.Logger().WithError(err).Panic("could not start heartbeat runner")
	}

	pfxlog.Logger().Info("heartbeat starting")
}

func (sm *ManagerImpl) AddConnectedApiSession(token string) {
	sm.activeApiSessions.Set(token, nil)
}

func (sm *ManagerImpl) RemoveConnectedApiSession(token string) {
	sm.activeApiSessions.Remove(token)
}

func (sm *ManagerImpl) AddConnectedApiSessionWithChannel(token string, removeCB func(), ch channel.Channel) {
	var sessions *MapWithMutex

	for sessions == nil {
		if sessions, _ = sm.activeApiSessions.Get(token); sessions != nil {
			sessions.Put(ch, removeCB)
		} else {
			sessions = newMapWithMutex()
			sessions.Put(ch, removeCB)
			if !sm.activeApiSessions.SetIfAbsent(token, sessions) {
				sessions = nil
			}
		}
	}
}

func (sm *ManagerImpl) RemoveConnectedApiSessionWithChannel(token string, ch channel.Channel) {
	if sessions, ok := sm.activeApiSessions.Get(token); ok {
		if !ok {
			pfxlog.Logger().Panic("could not convert active sessions to map")
		}

		sessions.Lock()
		defer sessions.Unlock()

		if removeCB, found := sessions.m[ch]; found {
			removeCB()
			delete(sessions.m, ch)
		}

		if len(sessions.m) == 0 {
			sm.activeApiSessions.Remove(token)
		}
	}
}

func (sm *ManagerImpl) ActiveApiSessionTokens() []string {
	var toClose []func()
	var activeKeys []string
	for i := range sm.activeApiSessions.IterBuffered() {
		token := i.Key
		chMutex := i.Val
		if chMutex == nil {
			// An xgress_edge_tunnel api-session won't have associated channels
			activeKeys = append(activeKeys, token)
		} else {
			chMutex.Visit(func(ch channel.Channel, closeCb func()) {
				if ch.IsClosed() {
					toClose = append(toClose, closeCb)
				} else {
					activeKeys = append(activeKeys, token)
				}
			})
		}
	}

	for _, f := range toClose {
		f()
	}

	return activeKeys
}

func (sm *ManagerImpl) flushRecentlyRemoved() {
	now := time.Now()
	var toRemove []string
	sm.recentlyRemovedSessions.IterCb(func(key string, t time.Time) {
		remove := false

		if now.Sub(t) >= 5*time.Minute {
			remove = true
		}

		if remove {
			toRemove = append(toRemove, key)
		}
	})

	for _, key := range toRemove {
		sm.recentlyRemovedSessions.Remove(key)
	}
}

func (sm *ManagerImpl) DumpApiSessions(c *bufio.ReadWriter) error {
	ch := make(chan string, 15)

	go func() {
		defer close(ch)
		i := 0
		deadline := time.After(time.Second)
		timedOut := false

		for _, session := range sm.apiSessionsByToken.Items() {
			i++
			val := fmt.Sprintf("%v: id: %v, token: %v\n", i, session.Id, session.Token)
			select {
			case ch <- val:
			case <-deadline:
				timedOut = true
				break
			}
			if i%10000 == 0 {
				// allow a second to dump each 10k entries
				deadline = time.After(time.Second)
			}

		}

		if timedOut {
			select {
			case ch <- "timed out":
			case <-time.After(time.Second):
			}
		}
	}()

	for val := range ch {
		if _, err := c.WriteString(val); err != nil {
			return err
		}
	}
	return c.Flush()
}

func newMapWithMutex() *MapWithMutex {
	return &MapWithMutex{
		m: map[channel.Channel]func(){},
	}
}

type MapWithMutex struct {
	sync.Mutex
	m map[channel.Channel]func()
}

func (self *MapWithMutex) Put(ch channel.Channel, f func()) {
	self.Lock()
	defer self.Unlock()
	self.m[ch] = f
}

func (self *MapWithMutex) Visit(cb func(ch channel.Channel, closeCb func())) {
	self.Lock()
	defer self.Unlock()

	for ch, closeCb := range self.m {
		cb(ch, closeCb)
	}
}

func (sm *ManagerImpl) ValidateSessions(ch channel.Channel, chunkSize uint32, minInterval, maxInterval time.Duration) {
	sessionTokens := sm.sessions.Keys()

	for len(sessionTokens) > 0 {
		var chunk []string

		if len(sessionTokens) > int(chunkSize) {
			chunk = sessionTokens[:chunkSize]
			sessionTokens = sessionTokens[chunkSize:]
		} else {
			chunk = sessionTokens
			sessionTokens = nil
		}

		request := &edge_ctrl_pb.ValidateSessionsRequest{
			SessionTokens: chunk,
		}

		logrus.Debugf("validating edge sessions: %v", chunk)

		body, err := proto.Marshal(request)
		if err != nil {
			logrus.WithError(err).Error("failed to marshal validate sessions request")
			return
		}

		msg := channel.NewMessage(request.GetContentType(), body)
		if err := ch.Send(msg); err != nil {
			logrus.WithError(err).Error("failed to send validate sessions request")
			return
		}

		if len(sessionTokens) > 0 {
			interval := minInterval
			if minInterval < maxInterval {
				/* #nosec */
				delta := rand.Int63n(int64(maxInterval - minInterval))
				interval += minInterval + time.Duration(delta)
			}
			time.Sleep(interval)
		}
	}

}

func (sm *ManagerImpl) parsePublicKey(publicKey *edge_ctrl_pb.DataState_PublicKey) (crypto.PublicKey, error) {
	switch publicKey.Format {
	case edge_ctrl_pb.DataState_PublicKey_X509CertDer:
		certs, err := x509.ParseCertificates(publicKey.Data)
		if err != nil {
			return nil, err
		}

		if len(certs) == 0 {
			return nil, errors.New("could not parse certificates, der was empty")
		}

		return certs[0].PublicKey, nil
	case edge_ctrl_pb.DataState_PublicKey_PKIXPublicKey:
		return x509.ParsePKIXPublicKey(publicKey.Data)
	}

	return nil, fmt.Errorf("unsupported public key format: %s", publicKey.Format.String())
}

func (sm *ManagerImpl) LoadConfig(cfgmap map[interface{}]interface{}) error {
	return nil
}

func (sm *ManagerImpl) BindChannel(binding channel.Binding) error {
	binding.AddTypedReceiveHandler(NewSessionRemovedHandler(sm))
	binding.AddTypedReceiveHandler(NewApiSessionAddedHandler(sm, binding))
	binding.AddTypedReceiveHandler(NewApiSessionRemovedHandler(sm))
	binding.AddTypedReceiveHandler(NewApiSessionUpdatedHandler(sm))
	binding.AddTypedReceiveHandler(NewDataStateHandler(sm))
	binding.AddTypedReceiveHandler(NewDataStateEventHandler(sm))
	return nil
}

func (sm *ManagerImpl) Enabled() bool {
	return true
}

func (sm *ManagerImpl) Run(env.RouterEnv) error {
	return nil
}

func (sm *ManagerImpl) NotifyOfReconnect(ch channel.Channel) {
}

func (sm *ManagerImpl) GetTraceDecoders() []channel.TraceMessageDecoder {
	return nil
}<|MERGE_RESOLUTION|>--- conflicted
+++ resolved
@@ -475,13 +475,8 @@
 		jwtToken, accessClaims, err := sm.ParseJwt(token)
 
 		if err == nil {
-<<<<<<< HEAD
-			if !accessClaims.HasAudience(common.ClaimAudienceOpenZiti) || !accessClaims.HasAudience(common.ClaimLegacyNative) {
+			if !accessClaims.HasAudience(common.ClaimAudienceOpenZiti) && !accessClaims.HasAudience(common.ClaimLegacyNative) {
 				pfxlog.Logger().Errorf("provided a token with invalid audience '%s' of type [%T], expected: %s or %s", accessClaims.Audience, accessClaims.Audience, common.ClaimAudienceOpenZiti, common.ClaimLegacyNative)
-=======
-			if !accessClaims.HasAudience(common.ClaimAudienceOpenZiti) && !accessClaims.HasAudience(common.ClaimLegacyNative) {
-				pfxlog.Logger().Errorf("provided a token with invalid audience '%s', expected: %s or %s", accessClaims.Audience, common.ClaimAudienceOpenZiti, common.ClaimLegacyNative)
->>>>>>> c405c48a
 				return nil
 			}
 
