--- conflicted
+++ resolved
@@ -27,21 +27,6 @@
         environment:
         - NF_REG_NAME
         command: tproxy --resolver none
-<<<<<<< HEAD
-    ziti-tun:
-        image: netfoundry/ziti-tunnel:latest
-        volumes:
-        - .:/netfoundry
-        network_mode: host
-        cap_add:
-        - NET_ADMIN
-        environment:
-        - NF_REG_NAME
-        command: tun
-        devices:
-        - "/dev/net/tun:/dev/net/tun"
-=======
->>>>>>> bbbf24fd
     ziti-proxy:
         image: netfoundry/ziti-tunnel:latest
         volumes:
