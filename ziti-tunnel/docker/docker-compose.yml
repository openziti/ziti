version: "3.3"
services:
    ziti-test:
        image: netfoundry/ziti-tunnel:latest
        network_mode: host
        cap_add:
        - NET_ADMIN
        entrypoint: ["sh", "-c", "while true; do sleep 11; done"]
    ziti-tproxy:
        image: netfoundry/ziti-tunnel:latest
        network_mode: host
        cap_add:
        - NET_ADMIN
        volumes:
        - .:/netfoundry
        environment:
        - NF_REG_NAME
        - PFXLOG_NO_JSON=true
        command: tproxy
#        command: tproxy --resolver udp://127.0.0.123:53
    ziti-iproxy:
        image: netfoundry/ziti-tunnel:latest
        volumes:
        - .:/netfoundry
        network_mode: host
        cap_add:
        - NET_ADMIN
        environment:
        - NF_REG_NAME
        - PFXLOG_NO_JSON=true
        command: tproxy --resolver none
<<<<<<< HEAD
    ziti-tun:
        image: netfoundry/ziti-tunnel:tun
        volumes:
        - .:/netfoundry
        network_mode: host
        cap_add:
        - NET_ADMIN
        environment:
        - NF_REG_NAME
        - PFXLOG_NO_JSON=true
        command: tun
        devices:
        - "/dev/net/tun:/dev/net/tun"
=======
>>>>>>> 363035a0
    ziti-proxy:
        image: netfoundry/ziti-tunnel:latest
        volumes:
        - .:/netfoundry
        environment:
        - NF_REG_NAME
        - PFXLOG_NO_JSON=true
        ports:
        - "8888:8888"
        - "9999:9999"
        command: proxy "my example service":8888 "my other example service":9999
    ziti-host:
        image: netfoundry/ziti-tunnel:latest
        volumes:
        - .:/netfoundry
        environment:
        - NF_REG_NAME
        command: host <|MERGE_RESOLUTION|>--- conflicted
+++ resolved
@@ -29,22 +29,6 @@
         - NF_REG_NAME
         - PFXLOG_NO_JSON=true
         command: tproxy --resolver none
-<<<<<<< HEAD
-    ziti-tun:
-        image: netfoundry/ziti-tunnel:tun
-        volumes:
-        - .:/netfoundry
-        network_mode: host
-        cap_add:
-        - NET_ADMIN
-        environment:
-        - NF_REG_NAME
-        - PFXLOG_NO_JSON=true
-        command: tun
-        devices:
-        - "/dev/net/tun:/dev/net/tun"
-=======
->>>>>>> 363035a0
     ziti-proxy:
         image: netfoundry/ziti-tunnel:latest
         volumes:
