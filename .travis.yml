version: "~> 1.0"

import:
  - source: netfoundry/ziti-ci:go-defaults.yml@v1
  - source: netfoundry/ziti-ci:ziti-ci.yml@v1

<<<<<<< HEAD
  - source: buildinfo.yml
    if: branch != update-dependency and type != pull_request

=======
>>>>>>> 106f21d4
env:
  global:
    - GOX_OUTPUT="release/{{.Arch}}/{{.OS}}/{{.Dir}}"

stages:
  - name: "Build and Test"
    if: branch != update-dependency or type = pull_request
  - name: "Update Dependency"
    if: branch = update-dependency and type == api
  - name: "Tag and Publish"
    if: branch != update-dependency or type = pull_request

jobs:
  include:
    - stage: "Update Dependency"
      os: linux
      arch: amd64
      env: GOX_OS=linux
      script:
        - set -e
        - ziti-ci configure-git
        - ziti-ci update-go-dependency
        - go test ./...
        - ziti-ci complete-update-go-dependency

    - stage: "Build and Test"
      os: linux
      arch: arm64
      env: GOX_OS=linux
      script:
        - set -e
        - pip install --upgrade --user pip
        - pip install --user awscli
        - go get github.com/mitchellh/gox
        - CGO_ENABLED=true gox -os="$GOX_OS" -arch=$TRAVIS_CPU_ARCH -output=$GOX_OUTPUT ./...
        - aws s3 sync release/ s3://ziti-cmd-build-tmp/$TRAVIS_BUILD_ID

    - stage: "Build and Test"
      os: mac
      env: GOX_OS=darwin
      script:
        - set -e
        - pip install --upgrade pip
        - pip install awscli
        - go get github.com/mitchellh/gox
        - CGO_ENABLED=true gox -os="$GOX_OS" -arch=$TRAVIS_CPU_ARCH -output=$GOX_OUTPUT ./...
        - aws s3 sync release/ s3://ziti-cmd-build-tmp/$TRAVIS_BUILD_ID

    - stage: "Build and Test"
      os: windows
      env: GOX_OS=windows PATH=/c/Python36:/c/Python36/Scripts:$PATH
      script:
        - set -e
        - choco install python --version 3.6.8
        - python -m pip install --upgrade pip
        - pip install awscli
        - go get github.com/mitchellh/gox
        - CGO_ENABLED=true gox -os="$GOX_OS" -arch=$TRAVIS_CPU_ARCH -output=$GOX_OUTPUT ./...
        - aws s3 sync release/ s3://ziti-cmd-build-tmp/$TRAVIS_BUILD_ID

    - stage: "Tag and Publish"
      os: linux
      arch: amd64
      script:
        - set -e
        - pip install --upgrade --user pip
        - pip install awscli
        - ziti-ci configure-git
        - ziti-ci generate-build-info common/version/info_generated.go version
        - go get github.com/mitchellh/gox
        - CGO_ENABLED=true gox -os="linux" -arch=$TRAVIS_CPU_ARCH -output=$GOX_OUTPUT ./...
        - ziti-ci tag --only-for-branch master -v -f "$VERSION_FILE"
        - aws s3 sync s3://ziti-cmd-build-tmp/$TRAVIS_BUILD_ID release/
        - aws s3 rm --recursive s3://ziti-cmd-build-tmp/$TRAVIS_BUILD_ID
        - ziti-ci publish-to-artifactory
        - ziti-ci trigger-jenkins-smoke-build<|MERGE_RESOLUTION|>--- conflicted
+++ resolved
@@ -4,12 +4,6 @@
   - source: netfoundry/ziti-ci:go-defaults.yml@v1
   - source: netfoundry/ziti-ci:ziti-ci.yml@v1
 
-<<<<<<< HEAD
-  - source: buildinfo.yml
-    if: branch != update-dependency and type != pull_request
-
-=======
->>>>>>> 106f21d4
 env:
   global:
     - GOX_OUTPUT="release/{{.Arch}}/{{.OS}}/{{.Dir}}"
